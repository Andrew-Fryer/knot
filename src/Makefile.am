ACLOCAL_AMFLAGS = -I $(top_srcdir)/m4
SUBDIRS = dnstap .

sbin_PROGRAMS = knotc knotd
bin_PROGRAMS = kdig khost knsupdate
lib_LTLIBRARIES = libknot.la
noinst_LTLIBRARIES = libknotd.la libknots.la libknotus.la libknotcs.la

# $(YACC) will generate header file
AM_CPPFLAGS = \
	-include $(top_builddir)/src/config.h	\
	-DCONFIG_DIR='"${config_dir}"'		\
	-DSTORAGE_DIR='"${storage_dir}"'	\
	-DRUN_DIR='"${run_dir}"'
AM_CFLAGS = $(CODE_COVERAGE_CFLAGS)
AM_LDFLAGS = $(CODE_COVERAGE_LDFLAGS)
AM_YFLAGS = -d
libknotd_la_YFLAGS = -pcf_ -d
libknotd_la_LFLAGS = # TODO: reentrant parser, prefix

BUILT_SOURCES =					\
	knot/conf/libknotd_la-cf-lex.c		\
	knot/conf/libknotd_la-cf-parse.c	\
	knot/conf/libknotd_la-cf-parse.h

CLEANFILES =					\
	knot/conf/libknotd_la-cf-lex.c		\
	knot/conf/libknotd_la-cf-parse.c	\
	knot/conf/libknotd_la-cf-parse.h

knotc_SOURCES =					\
	knot/ctl/knotc_main.c

knotd_SOURCES =					\
	knot/main.c

kdig_SOURCES =					\
	utils/dig/dig_exec.c			\
	utils/dig/dig_exec.h			\
	utils/dig/dig_main.c			\
	utils/dig/dig_params.c			\
	utils/dig/dig_params.h

khost_SOURCES =					\
	utils/dig/dig_exec.c			\
	utils/dig/dig_exec.h			\
	utils/dig/dig_params.c			\
	utils/dig/dig_params.h			\
	utils/host/host_main.c			\
	utils/host/host_params.c		\
	utils/host/host_params.h

knsupdate_SOURCES =				\
	utils/nsupdate/nsupdate_exec.c		\
	utils/nsupdate/nsupdate_exec.h		\
	utils/nsupdate/nsupdate_main.c		\
	utils/nsupdate/nsupdate_params.c	\
	utils/nsupdate/nsupdate_params.h

# static: shared (not in libknot)
libknots_la_SOURCES =				\
	common-knot/crc.h			\
	common-knot/evsched.c			\
	common-knot/evsched.h			\
	common-knot/fdset.c			\
	common-knot/fdset.h			\
	common-knot/heap.c			\
	common-knot/heap.h			\
	common-knot/hex.c			\
	common-knot/hex.h			\
	common-knot/ref.c			\
	common-knot/ref.h			\
	common-knot/strlcat.c			\
	common-knot/strlcat.h			\
	common-knot/strtonum.h			\
	common-knot/trim.h

# static: common shared (also in libknot)
libknotcs_la_SOURCES =				\
	common/array-sort.h			\
	common/base32hex.c			\
	common/base32hex.h			\
	common/base64.c				\
	common/base64.h				\
	common/binsearch.h			\
	common/debug.h				\
	common/errors.c				\
	common/errors.h				\
	common/getline.c			\
	common/getline.h			\
	common/hhash.c				\
	common/hhash.h				\
	common/lists.c				\
	common/lists.h				\
	common/log.c				\
	common/log.h				\
	common/macros.h				\
	common/mem.c				\
	common/mem.h				\
        common/mempattern.c			\
        common/mempattern.h			\
	common/mempool.c			\
	common/mempool.h			\
	common/namedb/namedb.h			\
	common/namedb/namedb_lmdb.c		\
	common/namedb/namedb_lmdb.h		\
	common/namedb/namedb_trie.c		\
	common/namedb/namedb_trie.h		\
	common/net.c				\
	common/net.h				\
	common/print.c				\
	common/print.h				\
	common/sockaddr.c			\
	common/sockaddr.h			\
	common/strlcpy.c			\
	common/strlcpy.h			\
	common/trie/hat-trie.c			\
	common/trie/hat-trie.h			\
	common/trie/murmurhash3.c		\
	common/trie/murmurhash3.h

# static: utilities shared
libknotus_la_SOURCES =				\
	utils/common/exec.c			\
	utils/common/exec.h			\
	utils/common/msg.c			\
	utils/common/msg.h			\
	utils/common/netio.c			\
	utils/common/netio.h			\
	utils/common/params.c			\
	utils/common/params.h			\
	utils/common/resolv.c			\
	utils/common/resolv.h			\
	utils/common/token.c			\
	utils/common/token.h

# dynamic: libknot
libknot_la_LDFLAGS =				\
	$(AM_LDFLAGS)				\
	-version-info 0:1:0

libknot_la_SOURCES =				\
	libknot/binary.c			\
	libknot/binary.h			\
	libknot/consts.c			\
	libknot/consts.h			\
	libknot/consts.h			\
	libknot/descriptor.c			\
	libknot/descriptor.h			\
	libknot/dname.c				\
	libknot/dname.h				\
<<<<<<< HEAD
=======
	libknot/dnssec/bitmap.h			\
	libknot/dnssec/config.h			\
	libknot/dnssec/crypto.c			\
	libknot/dnssec/crypto.h			\
>>>>>>> cbdfd12c
	libknot/dnssec/key.c			\
	libknot/dnssec/key.h			\
	libknot/dnssec/policy.c			\
	libknot/dnssec/policy.h			\
	libknot/dnssec/rrset-sign.c		\
	libknot/dnssec/rrset-sign.h		\
	libknot/errcode.c			\
	libknot/errcode.h			\
	libknot/libknot.h			\
	libknot/packet/compr.c			\
	libknot/packet/compr.h			\
	libknot/packet/pkt.c			\
	libknot/packet/pkt.h			\
	libknot/packet/rrset-wire.c		\
	libknot/packet/rrset-wire.h		\
	libknot/packet/wire.h			\
	libknot/processing/layer.c		\
	libknot/processing/layer.h		\
	libknot/processing/overlay.c		\
	libknot/processing/overlay.h		\
	libknot/processing/requestor.c		\
	libknot/processing/requestor.h		\
	libknot/rdata.c				\
	libknot/rdata.h				\
	libknot/rdataset.c			\
	libknot/rdataset.h			\
	libknot/rrset-dump.c			\
	libknot/rrset-dump.h			\
	libknot/rrset.c				\
	libknot/rrset.h				\
	libknot/rrtype/aaaa.h			\
	libknot/rrtype/dnskey.h			\
	libknot/rrtype/naptr.h			\
	libknot/rrtype/nsec.h			\
	libknot/rrtype/nsec.h			\
	libknot/rrtype/nsec.h			\
	libknot/rrtype/nsec3.c			\
	libknot/rrtype/nsec3.h			\
	libknot/rrtype/nsec3param.c		\
	libknot/rrtype/nsec3param.h		\
	libknot/rrtype/opt.c			\
	libknot/rrtype/opt.h			\
	libknot/rrtype/rdname.h			\
	libknot/rrtype/rrsig.h			\
	libknot/rrtype/soa.h			\
	libknot/rrtype/tsig.c			\
	libknot/rrtype/tsig.h			\
	libknot/tsig-op.c			\
	libknot/tsig-op.h			\
	libknot/util/endian.h			\
	libknot/util/tolower.c			\
	libknot/util/tolower.h			\
	libknot/util/utils.c			\
	libknot/util/utils.h

# static: server shared
libknotd_la_SOURCES =				\
	knot/conf/cf-lex.l			\
	knot/conf/cf-parse.y			\
	knot/conf/conf.c			\
	knot/conf/conf.h			\
	knot/conf/extra.c			\
	knot/conf/extra.h			\
	knot/conf/includes.c			\
	knot/conf/includes.h			\
	knot/ctl/estimator.c			\
	knot/ctl/estimator.h			\
	knot/ctl/process.c			\
	knot/ctl/process.h			\
	knot/ctl/remote.c			\
	knot/ctl/remote.h			\
	knot/dnssec/nsec-chain.c		\
	knot/dnssec/nsec-chain.h		\
	knot/dnssec/nsec3-chain.c		\
	knot/dnssec/nsec3-chain.h		\
	knot/dnssec/zone-events.c		\
	knot/dnssec/zone-events.h		\
	knot/dnssec/zone-keys.c			\
	knot/dnssec/zone-keys.h			\
	knot/dnssec/zone-nsec.c			\
	knot/dnssec/zone-nsec.h			\
	knot/dnssec/zone-sign.c			\
	knot/dnssec/zone-sign.h			\
	knot/knot.h				\
	knot/modules/synth_record.c		\
	knot/modules/synth_record.h		\
	knot/nameserver/axfr.c			\
	knot/nameserver/axfr.h			\
	knot/nameserver/capture.c		\
	knot/nameserver/capture.h		\
	knot/nameserver/chaos.c			\
	knot/nameserver/chaos.h			\
	knot/nameserver/internet.c		\
	knot/nameserver/internet.h		\
	knot/nameserver/ixfr.c			\
	knot/nameserver/ixfr.h			\
	knot/nameserver/notify.c		\
	knot/nameserver/notify.h		\
	knot/nameserver/nsec_proofs.c		\
	knot/nameserver/nsec_proofs.h		\
	knot/nameserver/process_answer.c	\
	knot/nameserver/process_answer.h	\
	knot/nameserver/process_query.c		\
	knot/nameserver/process_query.h		\
	knot/nameserver/query_module.c		\
	knot/nameserver/query_module.h		\
	knot/nameserver/tsig_ctx.c		\
	knot/nameserver/tsig_ctx.h		\
	knot/nameserver/update.c		\
	knot/nameserver/update.h		\
	knot/other/debug.h			\
	knot/server/dthreads.c			\
	knot/server/dthreads.h			\
	knot/server/journal.c			\
	knot/server/journal.h			\
	knot/server/rrl.c			\
	knot/server/rrl.h			\
	knot/server/serialization.c		\
	knot/server/serialization.h		\
	knot/server/server.c			\
	knot/server/server.h			\
	knot/server/tcp-handler.c		\
	knot/server/tcp-handler.h		\
	knot/server/udp-handler.c		\
	knot/server/udp-handler.h		\
	knot/updates/acl.c			\
	knot/updates/acl.h			\
	knot/updates/apply.c			\
	knot/updates/apply.h			\
	knot/updates/changesets.c		\
	knot/updates/changesets.h		\
	knot/updates/ddns.c			\
	knot/updates/ddns.h			\
	knot/updates/zone-update.c		\
	knot/updates/zone-update.h		\
	knot/worker/pool.c			\
	knot/worker/pool.h			\
	knot/worker/queue.c			\
	knot/worker/queue.h			\
	knot/zone/contents.c			\
	knot/zone/contents.h			\
	knot/zone/events/events.c		\
	knot/zone/events/events.h		\
	knot/zone/events/handlers.c		\
	knot/zone/events/handlers.h		\
	knot/zone/events/replan.c		\
	knot/zone/events/replan.h		\
	knot/zone/node.c			\
	knot/zone/node.h			\
	knot/zone/semantic-check.c		\
	knot/zone/semantic-check.h		\
	knot/zone/timers.c			\
	knot/zone/timers.h			\
	knot/zone/zone-diff.c			\
	knot/zone/zone-diff.h			\
	knot/zone/zone-dump.c			\
	knot/zone/zone-dump.h			\
	knot/zone/zone-load.c			\
	knot/zone/zone-load.h			\
	knot/zone/zone-tree.c			\
	knot/zone/zone-tree.h			\
	knot/zone/zone.c			\
	knot/zone/zone.h			\
	knot/zone/zonedb-load.c			\
	knot/zone/zonedb-load.h			\
	knot/zone/zonedb.c			\
	knot/zone/zonedb.h			\
	knot/zone/zonefile.c			\
	knot/zone/zonefile.h

# libraries
libknot_la_LIBADD  = libknotcs.la zscanner/libzscanner.la ../dnssec/libdnssec.la
libknotd_la_LIBADD = libknots.la libknotcs.la libknot.la ../dnssec/libdnssec.la
libknotus_la_LIBADD = libknots.la libknotcs.la libknot.la ../dnssec/libdnssec.la
libknotd_la_CPPFLAGS = $(AM_CPPFLAGS) $(lmdb_CFLAGS)
libknotd_la_LDFLAGS = $(AM_LDFLAGS) $(lmdb_LIBS)
libknotus_la_CPPFLAGS = $(AM_CPPFLAGS) $(libidn_CFLAGS)
libknotus_la_LDFLAGS = $(AM_LDFLAGS) $(libidn_LIBS)
libknotcs_la_CPPFLAGS = $(AM_CPPFLAGS) $(systemd_CFLAGS) $(lmdb_CFLAGS)
libknotcs_la_LDFLAGS = $(AM_LDFLAGS) $(systemd_LIBS) $(lmdb_LIBS)

# sbin programs
knotd_LDADD = libknot.la libknotd.la $(systemd_LIBS) $(lmdb_LIBS)
knotc_LDADD = libknot.la libknotd.la

# bin programs
BIN_LIBS = libknotus.la libknots.la
kdig_LDADD       = $(BIN_LIBS) $(libidn_LIBS)
khost_LDADD      = $(BIN_LIBS) $(libidn_LIBS)
knsupdate_LDADD  = $(BIN_LIBS) zscanner/libzscanner.la

if HAVE_DNSTAP
libknotd_la_SOURCES +=				\
	knot/modules/dnstap.c			\
	knot/modules/dnstap.h

kdig_LDADD         += dnstap/libdnstap.la
khost_LDADD        += dnstap/libdnstap.la
libknotd_la_LIBADD += dnstap/libdnstap.la
endif

# Create storage and run-time directories
install-data-hook:
	$(INSTALL) -d $(DESTDIR)/@config_dir@
	$(INSTALL) -d $(DESTDIR)/@run_dir@
	$(INSTALL) -d $(DESTDIR)/@storage_dir@<|MERGE_RESOLUTION|>--- conflicted
+++ resolved
@@ -149,13 +149,6 @@
 	libknot/descriptor.h			\
 	libknot/dname.c				\
 	libknot/dname.h				\
-<<<<<<< HEAD
-=======
-	libknot/dnssec/bitmap.h			\
-	libknot/dnssec/config.h			\
-	libknot/dnssec/crypto.c			\
-	libknot/dnssec/crypto.h			\
->>>>>>> cbdfd12c
 	libknot/dnssec/key.c			\
 	libknot/dnssec/key.h			\
 	libknot/dnssec/policy.c			\
