ACLOCAL_AMFLAGS = -I $(top_srcdir)/m4
SUBDIRS = zscanner . tests

<<<<<<< HEAD
sbin_PROGRAMS = knotc knotd kdig khost knsupdate
noinst_LTLIBRARIES = libknot.la libknotd.la libknots.la
=======
sbin_PROGRAMS = knotc knotd
bin_PROGRAMS = kdig khost knsupdate
noinst_PROGRAMS = zscanner-tool
noinst_LTLIBRARIES = libknot.la libknotd.la libknots.la libzscanner.la
>>>>>>> 8cc0fd8c

# $(YACC) will generate header file
AM_CPPFLAGS = -I$(top_srcdir)/src/libknot -DSYSCONFDIR='"$(sysconfdir)"' \
	-DSBINDIR='"$(sbindir)"' -DSTORAGE_DIR='"${storage_dir}"' \
	-DRUN_DIR='"${run_dir}"'
AM_YFLAGS = -d
libknotd_la_YFLAGS = -pcf_ -d
libknotd_la_LFLAGS = # TODO: reentrant parser, prefix

BUILT_SOURCES =					\
	knot/conf/libknotd_la-cf-lex.c		\
	knot/conf/libknotd_la-cf-parse.c	\
	knot/conf/libknotd_la-cf-parse.h

CLEANFILES =					\
	knot/conf/libknotd_la-cf-lex.c		\
	knot/conf/libknotd_la-cf-parse.c	\
	knot/conf/libknotd_la-cf-parse.h

knotc_SOURCES =					\
	knot/ctl/knotc_main.c

knotd_SOURCES =					\
	knot/main.c

kdig_SOURCES =					\
	utils/common/msg.h			\
	utils/common/msg.c			\
	utils/common/exec.c			\
	utils/common/exec.h			\
	utils/common/params.c			\
	utils/common/params.h			\
	utils/common/resolv.c			\
	utils/common/resolv.h			\
	utils/common/netio.c			\
	utils/common/netio.h			\
	utils/common/token.c			\
	utils/common/token.h			\
	utils/dig/dig_main.c			\
	utils/dig/dig_params.c			\
	utils/dig/dig_params.h			\
	utils/dig/dig_exec.c			\
	utils/dig/dig_exec.h

khost_SOURCES =					\
	utils/common/msg.h			\
	utils/common/msg.c			\
	utils/common/exec.c			\
	utils/common/exec.h			\
	utils/common/params.c			\
	utils/common/params.h			\
	utils/common/resolv.c			\
	utils/common/resolv.h			\
	utils/common/netio.c			\
	utils/common/netio.h			\
	utils/common/token.c			\
	utils/common/token.h			\
	utils/host/host_main.c			\
	utils/dig/dig_params.c			\
	utils/dig/dig_params.h			\
	utils/host/host_params.c		\
	utils/host/host_params.h		\
	utils/dig/dig_exec.c			\
	utils/dig/dig_exec.h

knsupdate_SOURCES =				\
	utils/common/msg.h			\
	utils/common/msg.c			\
	utils/common/params.c			\
	utils/common/params.h			\
	utils/common/resolv.c			\
	utils/common/resolv.h			\
	utils/common/netio.c			\
	utils/common/netio.h			\
	utils/common/token.c			\
	utils/common/token.h			\
	utils/common/exec.c			\
	utils/common/exec.h			\
	utils/nsupdate/nsupdate_main.c		\
	utils/nsupdate/nsupdate_params.h	\
	utils/nsupdate/nsupdate_params.c	\
	utils/nsupdate/nsupdate_exec.h		\
	utils/nsupdate/nsupdate_exec.c

libknot_la_SOURCES =				\
	libknot/common.h			\
	libknot/consts.h			\
	libknot/consts.c			\
	libknot/util/utils.c			\
	libknot/util/debug.c			\
	libknot/util/debug.h			\
	libknot/util/utils.h			\
	libknot/util/tolower.h			\
	libknot/util/tolower.c			\
	libknot/util/wire.h			\
	libknot/util/endian.h			\
	libknot/packet/query.c			\
	libknot/packet/response.c		\
	libknot/packet/packet.c			\
	libknot/packet/packet.h			\
	libknot/packet/query.h			\
	libknot/packet/response.h		\
	libknot/zone/zone.c			\
	libknot/zone/zone-contents.c		\
	libknot/zone/zone-tree.c		\
	libknot/zone/zone-tree.h		\
	libknot/zone/node.h			\
	libknot/zone/zone.h			\
	libknot/zone/zone-contents.h		\
	libknot/zone/zonedb.c			\
	libknot/zone/zonedb.h			\
	libknot/zone/node.c			\
	libknot/zone/zone-diff.h		\
	libknot/zone/zone-diff.c		\
	libknot/nameserver/name-server.h	\
	libknot/nameserver/name-server.c	\
	libknot/nameserver/chaos.h		\
	libknot/nameserver/chaos.c		\
	libknot/updates/changesets.h		\
	libknot/updates/changesets.c		\
	libknot/updates/xfr-in.h		\
	libknot/updates/xfr-in.c		\
	libknot/updates/ddns.h			\
	libknot/updates/ddns.c			\
	libknot/dname.c				\
	libknot/nsec3.c				\
	libknot/consts.h			\
	libknot/edns.h				\
	libknot/edns.c				\
	libknot/libknot.h			\
	libknot/dname.h				\
	libknot/rrset.h				\
	libknot/rrset.c				\
	libknot/nsec3.h				\
	libknot/rrset-dump.h			\
	libknot/rrset-dump.c			\
	libknot/tsig.h				\
	libknot/tsig.c				\
	libknot/tsig-op.h			\
	libknot/tsig-op.c			\
	libknot/binary.h			\
	libknot/binary.c			\
	libknot/sign/key.h			\
	libknot/sign/key.c			\
	libknot/sign/bnutils.h			\
	libknot/sign/bnutils.c			\
	libknot/sign/dnssec.h			\
	libknot/sign/dnssec.c			\
	libknot/sign/sig0.h			\
	libknot/sign/sig0.c

libknots_la_SOURCES =				\
	common/slab/slab.c			\
	common/slab/slab.h			\
	common/slab/alloc-common.h		\
	common/libtap/tap.c			\
	common/libtap/tap.h			\
	common/libtap/tap_unit.h		\
	common/atomic.h				\
	common/mempattern.h			\
	common/mempattern.c			\
	common/descriptor.h			\
	common/descriptor.c			\
	common/lists.c				\
	common/base64.c				\
	common/base64.h				\
	common/lists.h				\
	common/heap.h				\
	common/heap.c				\
	common/print.c				\
	common/print.h				\
	common/skip-list.c			\
	common/base32hex.c			\
	common/skip-list.h			\
	common/base32hex.h			\
	common/evqueue.h			\
	common/evqueue.c			\
	common/evsched.h			\
	common/evsched.c			\
	common/acl.h				\
	common/acl.c				\
	common/sockaddr.h			\
	common/sockaddr.c			\
	common/crc.h				\
	common/ref.h				\
	common/ref.c				\
	common/errors.h				\
	common/errors.c				\
	common/errcode.h			\
	common/errcode.c			\
	common/dSFMT.h				\
	common/dSFMT-params.h			\
	common/dSFMT-params521.h		\
	common/dSFMT.c				\
	common/prng.h				\
	common/prng.c				\
	common/fdset.h				\
	common/fdset.c				\
	common/fdset_poll.h			\
	common/fdset_poll.c			\
	common/fdset_kqueue.h			\
	common/fdset_kqueue.c			\
	common/fdset_epoll.h			\
	common/fdset_epoll.c			\
	common/getline.h			\
	common/getline.c			\
	common/log.c				\
	common/log.h				\
	common/mempool.c			\
	common/mempool.h			\
	common/hattrie/ahtable.c		\
	common/hattrie/ahtable.h		\
	common/hattrie/hat-trie.c		\
	common/hattrie/hat-trie.h		\
	common/hattrie/murmurhash3.c		\
	common/hattrie/murmurhash3.h

libknotd_la_SOURCES =				\
	knot/stat/gatherer.c			\
	knot/stat/stat.c			\
	knot/stat/gatherer.h			\
	knot/stat/stat.h			\
	knot/stat/stat-common.h			\
	knot/knot.h				\
	knot/other/debug.h			\
	knot/conf/cf-lex.l			\
	knot/conf/cf-parse.y			\
	knot/conf/conf.c			\
	knot/conf/conf.h			\
	knot/conf/extra.c			\
	knot/conf/extra.h			\
	knot/conf/includes.c			\
	knot/conf/includes.h			\
	knot/conf/logconf.c			\
	knot/conf/logconf.h			\
	knot/ctl/process.c			\
	knot/ctl/process.h			\
	knot/ctl/remote.c			\
	knot/ctl/remote.h			\
	knot/server/dthreads.c			\
	knot/server/journal.c			\
	knot/server/socket.c			\
	knot/server/server.c			\
	knot/server/udp-handler.c		\
	knot/server/tcp-handler.c		\
	knot/server/xfr-handler.c		\
	knot/server/zones.c			\
	knot/server/socket.h			\
	knot/server/udp-handler.h		\
	knot/server/tcp-handler.h		\
	knot/server/xfr-handler.h		\
	knot/server/dthreads.h			\
	knot/server/journal.h			\
	knot/server/zones.h			\
	knot/server/notify.h			\
	knot/server/notify.c			\
	knot/server/zones.h			\
	knot/server/rrl.h			\
	knot/server/rrl.c			\
	knot/zone/semantic-check.c		\
	knot/zone/semantic-check.h		\
	knot/zone/zone-dump.h			\
	knot/zone/zone-dump.c			\
	knot/zone/zone-load.h			\
	knot/zone/zone-load.c			\
	knot/zone/estimator.h			\
	knot/zone/estimator.c			\
	knot/server/server.h

libknotd_la_LIBADD = libknot.la libknots.la @LIBOBJS@
libknots_la_LIBADD = zscanner/libzscanner.la @LIBOBJS@
knotd_LDADD = libknotd.la libknot.la libknots.la @LIBOBJS@
knotc_LDADD = libknotd.la libknot.la libknots.la @LIBOBJS@
kdig_LDADD = libknotd.la libknot.la libknots.la @LIBOBJS@
khost_LDADD = libknotd.la libknot.la libknots.la @LIBOBJS@
knsupdate_LDADD = libknotd.la libknot.la libknots.la zscanner/libzscanner.la @LIBOBJS@

# Create storage and run-time directories
install-data-hook:
	$(INSTALL) -d @run_dir@
	$(INSTALL) -d @storage_dir@<|MERGE_RESOLUTION|>--- conflicted
+++ resolved
@@ -1,15 +1,9 @@
 ACLOCAL_AMFLAGS = -I $(top_srcdir)/m4
 SUBDIRS = zscanner . tests
 
-<<<<<<< HEAD
-sbin_PROGRAMS = knotc knotd kdig khost knsupdate
-noinst_LTLIBRARIES = libknot.la libknotd.la libknots.la
-=======
 sbin_PROGRAMS = knotc knotd
 bin_PROGRAMS = kdig khost knsupdate
-noinst_PROGRAMS = zscanner-tool
-noinst_LTLIBRARIES = libknot.la libknotd.la libknots.la libzscanner.la
->>>>>>> 8cc0fd8c
+noinst_LTLIBRARIES = libknot.la libknotd.la libknots.la
 
 # $(YACC) will generate header file
 AM_CPPFLAGS = -I$(top_srcdir)/src/libknot -DSYSCONFDIR='"$(sysconfdir)"' \
