/*
 * This file is part of hat-trie.
 *
 * Copyright (c) 2011 by Daniel C. Jones <dcjones@cs.washington.edu>
 *
 */

#include <config.h>
#include <stdint.h>
#include <assert.h>
#include <string.h>
#include "common/hattrie/hat-trie.h"
#include "common/hhash.h"

/* number of child nodes for used alphabet */
#define NODE_CHILDS (TRIE_MAXCHAR+1)
/* initial nodestack size */
#define NODESTACK_INIT 128
/* hashtable max fill (undefine to maximize) */
#define HHASH_MAX_FILL 0.9

static const uint8_t NODE_TYPE_TRIE          = 0x1;
static const uint8_t NODE_TYPE_PURE_BUCKET   = 0x2;
static const uint8_t NODE_TYPE_HYBRID_BUCKET = 0x4;
static const uint8_t NODE_HAS_VAL            = 0x8;


struct trie_node_t_;

/* Node's may be trie nodes or buckets. This union allows us to keep
 * non-specific pointer. */
typedef union node_ptr_
{
    hhash_t*           b;
    struct trie_node_t_* t;
    uint8_t*             flag;
} node_ptr;


typedef struct trie_node_t_
{
    uint8_t flag;

    /* the value for the key that is consumed on a trie node */
    value_t val;

    /* Map a character to either a trie_node_t or a hhash_t. The first byte
     * must be examined to determine which. */
    node_ptr xs[NODE_CHILDS];

} trie_node_t;

struct hattrie_t_
{
    node_ptr root; // root node
    size_t m;      // number of stored keys
    unsigned bsize; // bucket size
    mm_ctx_t mm;
};

/* Create an empty trie node. */
static trie_node_t* alloc_empty_node(hattrie_t* T)
{
    trie_node_t* node = T->mm.alloc(T->mm.ctx, sizeof(trie_node_t));
    node->flag = NODE_TYPE_TRIE;
    node->val  = 0;

    memset(node->xs, 0, sizeof(node_ptr) * NODE_CHILDS);
    return node;
}

/* Create a new trie node with all pointer pointing to the given child (which
 * can be NULL). */
static trie_node_t* alloc_trie_node(hattrie_t* T, node_ptr child)
{
    trie_node_t* node = T->mm.alloc(T->mm.ctx, sizeof(trie_node_t));
    node->flag = NODE_TYPE_TRIE;
    node->val  = 0;

    size_t i;
    for (i = 0; i < NODE_CHILDS; ++i) node->xs[i] = child;
    return node;
}

/* iterate trie nodes until string is consumed or bucket is found */
static node_ptr hattrie_consume_ns(node_ptr **s, size_t *sp, size_t slen,
                                const char **k, size_t *l, unsigned brk)
{

    node_ptr *bs = *s;
    node_ptr node = bs[*sp].t->xs[(unsigned char) **k];
    while (node.flag && *node.flag & NODE_TYPE_TRIE && *l > brk) {
        ++*k;
        --*l;
        /* build node stack if slen > 0 */
        if (slen > 0) {
            if (*sp == slen - 1) {
                /* switch pointers if allocating from base
                 * this is a bit ugly, but needed to avoid memory allocation
                 * most of the time
                 */
                slen *= 2;
                if (bs == *s) { /* points to original stack mem */
                    bs = malloc(slen * sizeof(node_ptr));
                    memcpy(bs, *s, (slen/2) * sizeof(node_ptr));
                } else {        /* points to heap memory already */
                    bs = realloc(bs, slen * sizeof(node_ptr));
                }
                /* update parent pointer on resize */
                *s = bs;
            }
            /* increment stack pointer */
            ++*sp;
        }
        bs[*sp] = node;
        node = node.t->xs[(unsigned char) **k];
    }

    /* stack top is always parent node */
    assert(*bs[*sp].flag & NODE_TYPE_TRIE);
    return node;
}

static inline node_ptr hattrie_consume(node_ptr *parent, const char **k,
                                       size_t *l, unsigned brk)
{
    size_t sp = 0;
    return hattrie_consume_ns(&parent, &sp, 0, k, l, brk);
}

/* use node value and return pointer to it */
static inline value_t* hattrie_useval(hattrie_t *T, node_ptr n)
{
    if (!(n.t->flag & NODE_HAS_VAL)) {
        n.t->flag |= NODE_HAS_VAL;
        ++T->m;
    }
    return &n.t->val;
}

/* clear node value if exists */
static inline int hattrie_clrval(hattrie_t *T, node_ptr n)
{
    if (n.t->flag & NODE_HAS_VAL) {
        n.t->flag &= ~NODE_HAS_VAL;
        n.t->val = 0;
        --T->m;
        return 0;
    }
    return -1;
}

/* find rightmost non-empty node */
static value_t* hattrie_find_rightmost(node_ptr node)
{
    /* iterate children from right */
    value_t *ret = NULL;
    if (*node.flag & NODE_TYPE_TRIE) {
        for (int i = TRIE_MAXCHAR; i > -1; --i) {
            /* skip repeated pointers to hybrid bucket */
            if (i < TRIE_MAXCHAR && node.t->xs[i].t == node.t->xs[i + 1].t)
                continue;
            /* nest if trie */
            ret = hattrie_find_rightmost(node.t->xs[i]);
            if (ret) {
                return ret;
            }
        }
        /* use trie node value if no children found */
        if (node.t->flag & NODE_HAS_VAL) {
            return &node.t->val;
        }

        /* no non-empty children? */
        return NULL;
    }

    /* node is hashtable */
    if (node.b->weight == 0) {
        return NULL;
    }
    /* return rightmost value */
    assert(node.b->index);
    return hhash_indexval(node.b, node.b->weight - 1);
}

/* find node in trie and keep node stack (if slen > 0) */
static node_ptr hattrie_find_ns(node_ptr **s, size_t *sp, size_t slen,
                                const char **key, size_t *len)
{
    assert(*(*s)[*sp].flag & NODE_TYPE_TRIE);

    if (*len == 0) return (*s)[*sp]; /* parent, as sp == 0 */

    node_ptr node = hattrie_consume_ns(s, sp, slen, key, len, 1);

    /* using pure trie and couldn't find the key, return stack top */
    if (node.flag == NULL) {
        node = (*s)[*sp];
    }

    /* if the trie node consumes value, use it */
    if (*node.flag & NODE_TYPE_TRIE) {
        if (!(node.t->flag & NODE_HAS_VAL)) {
            node.flag = NULL;
        }
        return node;
    }

    /* pure bucket holds only key suffixes, skip current char */
    if (*node.flag & NODE_TYPE_PURE_BUCKET) {
        ++*key;
        --*len;
    }

    /* do not scan bucket, it's not needed for this operation */
    return node;
}

/* find node in trie */
static inline node_ptr hattrie_find(node_ptr *parent, const char **key, size_t *len)
{
    size_t sp = 0;
    return hattrie_find_ns(&parent, &sp, 0, key, len);
}

static inline value_t hattrie_setval(value_t v) {
    return v;
}

/* initialize root node */
static void hattrie_initroot(hattrie_t *T)
{
    node_ptr node;
    if (T->bsize > 0) {
        node.b = hhash_create(TRIE_BUCKET_SIZE);
        node.b->flag = NODE_TYPE_HYBRID_BUCKET;
        node.b->c0 = 0x00;
        node.b->c1 = TRIE_MAXCHAR;
        T->root.t = alloc_trie_node(T, node);
    } else {
        T->root.t = alloc_empty_node(T);
    }
}

/* Free hat-trie nodes recursively. */
static void hattrie_free_node(node_ptr node, mm_free_t free_cb)
{
    if (*node.flag & NODE_TYPE_TRIE) {
        size_t i;
        for (i = 0; i < NODE_CHILDS; ++i) {
            if (i > 0 && node.t->xs[i].t == node.t->xs[i - 1].t)
                continue;

            /* XXX: recursion might not be the best choice here. It is possible
             * to build a very deep trie. */
            if (node.t->xs[i].t)
                hattrie_free_node(node.t->xs[i], free_cb);
        }
        if (free_cb)
            free_cb(node.t);
    }
    else {
        hhash_free(node.b);
    }
}

/* Initialize hat-trie. */
static void hattrie_init(hattrie_t * T, unsigned bucket_size)
{
    T->m = 0;
    T->bsize = bucket_size;
    hattrie_initroot(T);
}

/* Deinitialize hat-trie. */
static void hattrie_deinit(hattrie_t * T)
{
    if (T->bsize > 0 || T->mm.free)
        hattrie_free_node(T->root, T->mm.free);
}

hattrie_t* hattrie_create()
{
    mm_ctx_t mm;
    mm_ctx_init(&mm);
    return hattrie_create_n(TRIE_BUCKET_SIZE, &mm);
}

void hattrie_free(hattrie_t* T)
{
    if (T == NULL) {
        return;
    }
    hattrie_deinit(T);
    if (T->mm.free)
        T->mm.free(T);
}

void hattrie_clear(hattrie_t* T)
{
    if (T == NULL) {
        return;
    }

    hattrie_deinit(T);
    hattrie_init(T, T->bsize);
}

hattrie_t* hattrie_dup(const hattrie_t* T, value_t (*nval)(value_t))
{
    hattrie_t *N = hattrie_create_n(T->bsize, &T->mm);

    /* assignment */
    if (!nval) nval = hattrie_setval;

    /*! \todo could be probably implemented faster */

    size_t l = 0;
    const char *k = 0;
    hattrie_iter_t *i = hattrie_iter_begin(T, false);
    while (!hattrie_iter_finished(i)) {
        k = hattrie_iter_key(i, &l);
        *hattrie_get(N, k, l) = nval(*hattrie_iter_val(i));
        hattrie_iter_next(i);
    }
    hattrie_iter_free(i);
    return N;
}

size_t hattrie_weight (hattrie_t* T)
{
    return T->m;
}

hattrie_t* hattrie_create_n(unsigned bucket_size, const mm_ctx_t *mm)
{
    hattrie_t* T = mm->alloc(mm->ctx, sizeof(hattrie_t));
    memcpy(&T->mm, mm, sizeof(mm_ctx_t));
    hattrie_init(T, bucket_size);
    return T;
}

static void node_build_index(node_ptr node)
{
    /* build index on all hashtable nodes */
    if (*node.flag & NODE_TYPE_TRIE) {
        size_t i;
        for (i = 0; i < NODE_CHILDS; ++i) {
            if (i > 0 && node.t->xs[i].t == node.t->xs[i - 1].t) continue;
            if (node.t->xs[i].t) node_build_index(node.t->xs[i]);
        }
    }
    else {
        hhash_build_index(node.b);
    }
}

void hattrie_build_index(hattrie_t *T)
{
    node_build_index(T->root);
}

static int node_apply(node_ptr node, int (*f)(value_t*,void*), void* d)
{
    int result = TRIE_EOK;

    if (*node.flag & NODE_TYPE_TRIE) {
        size_t i;
        for (i = 0; i < NODE_CHILDS; ++i) {
            if (i > 0 && node.t->xs[i].t == node.t->xs[i - 1].t) {
                continue;
            }
            if (node.t->xs[i].t) {
                result = node_apply(node.t->xs[i], f, d);
            }
            if (result == TRIE_EOK && *node.flag & NODE_HAS_VAL) {
                result = f(&node.t->val, d);
            }
            if (result != TRIE_EOK) {
                break;
            }
        }
    }
    else {
        hhash_iter_t i;
        hhash_iter_begin(node.b, &i, false);
        while (!hhash_iter_finished(&i)) {
            result = f(hhash_iter_val(&i), d);
            if (result != TRIE_EOK) {
                break;
            }
            hhash_iter_next(&i);
        }
    }

    return result;
}

static int node_apply_ahtable(node_ptr node, int (*f)(void*,void*), void* d)
{
    int result = TRIE_EOK;

    if (*node.flag & NODE_TYPE_TRIE) {
        size_t i;
        for (i = 0; i < NODE_CHILDS; ++i) {
            if (i > 0 && node.t->xs[i].t == node.t->xs[i - 1].t) {
                continue;
            }
            if (node.t->xs[i].t) {
                result = node_apply_ahtable(node.t->xs[i], f, d);
                if (result != TRIE_EOK) {
                    break;
                }
            }
        }
    }
    else {
        result = f(node.b, d);
    }

    return result;
}

int hattrie_apply_rev(hattrie_t* T, int (*f)(value_t*,void*), void* d)
{
    return node_apply(T->root, f, d);
}

int hattrie_apply_rev_ahtable(hattrie_t* T, int (*f)(void*,void*), void* d)
{
    return node_apply_ahtable(T->root, f, d);
}

int hattrie_split_mid(node_ptr node, unsigned *left_m, unsigned *right_m)
{
    /* count the number of occourances of every leading character */
    unsigned int cs[NODE_CHILDS]; // occurance count for leading chars
    memset(cs, 0, NODE_CHILDS * sizeof(unsigned int));
    uint16_t len;
    const char* key;

    /*! \todo expensive, maybe some heuristics or precalc would be better */
    hhash_iter_t i;
    hhash_iter_begin(node.b, &i, false);
    while (!hhash_iter_finished(&i)) {
        key = hhash_iter_key(&i, &len);
        assert(len > 0);
        cs[(unsigned char) key[0]] += 1;
        hhash_iter_next(&i);
    }

    /* choose a split point */
    unsigned int all_m;
    unsigned char j = node.b->c0;
    all_m   = node.b->weight;
    *left_m  = cs[j];
    *right_m = all_m - *left_m;
    int d;

    while (j + 1 < node.b->c1) {
        d = abs((int) (*left_m + cs[j + 1]) - (int) (*right_m - cs[j + 1]));
        if (d <= abs(*left_m - *right_m) && *left_m + cs[j + 1] < all_m) {
            j += 1;
            *left_m  += cs[j];
            *right_m -= cs[j];
        }
        else break;
    }

    return j;
}

static value_t *find_below(hattrie_t *T, node_ptr parent,
                          const char *key, size_t len);

static void hashnode_split_reinsert(hattrie_t *T, node_ptr parent, node_ptr src)
{
    value_t* u = NULL;
    const char* key = NULL;
    uint16_t len = 0;
    hhash_iter_t i;

    hhash_iter_begin(src.b, &i, false);
    while (!hhash_iter_finished(&i)) {
        key = hhash_iter_key(&i, &len);
        u   = hhash_iter_val(&i);

        *find_below(T, parent, key, len) = *u;

        hhash_iter_next(&i);
    }
    hhash_free(src.b);
}

static void hashnode_split(hattrie_t *T, node_ptr parent, node_ptr node)
{
    /* Find split point. */
    unsigned left_m, right_m;
    unsigned char j = hattrie_split_mid(node, &left_m, &right_m);

    /* now split into two nodes corresponding to ranges [0, j] and
     * [j + 1, TRIE_MAXCHAR], respectively. */

    /* create new left and right nodes
     * one node may reuse existing if it keeps hybrid flag
     * hybrid -> pure always needs a new table
     */
    unsigned char c0 = node.b->c0, c1 = node.b->c1;
    node_ptr left, right;
    right.b = hhash_create(TRIE_BUCKET_SIZE);
    left.b = hhash_create(TRIE_BUCKET_SIZE);

    /* setup created nodes */
    left.b->c0    = c0;
    left.b->c1    = j;
    left.b->flag = c0 == j ? NODE_TYPE_PURE_BUCKET : NODE_TYPE_HYBRID_BUCKET; // need to force it
    right.b->c0   = j + 1;
    right.b->c1   = c1;
    right.b->flag = right.b->c0 == right.b->c1 ?
                      NODE_TYPE_PURE_BUCKET : NODE_TYPE_HYBRID_BUCKET;


    /* update the parent's pointer */
    unsigned int c;
    for (c = c0; c <= j; ++c) parent.t->xs[c] = left;
    for (; c <= c1; ++c)      parent.t->xs[c] = right;


    /* fill new tables */
    hashnode_split_reinsert(T, parent, node);
}

/* Perform one split operation on the given node with the given parent.
 */
static void node_split(hattrie_t* T, node_ptr parent, node_ptr node)
{
    /* only buckets may be split */
    assert(*node.flag & NODE_TYPE_PURE_BUCKET ||
           *node.flag & NODE_TYPE_HYBRID_BUCKET);

    assert(*parent.flag & NODE_TYPE_TRIE);

    if (*node.flag & NODE_TYPE_PURE_BUCKET) {
        /* turn the pure bucket into a hybrid bucket */
        parent.t->xs[node.b->c0].t = alloc_trie_node(T, node);

        /* if the bucket had an empty key, move it to the new trie node */
        value_t* val = hhash_find(node.b, NULL, 0);
        if (val) {
            parent.t->xs[node.b->c0].t->val     = *val;
            parent.t->xs[node.b->c0].t->flag |= NODE_HAS_VAL;
            *val = 0;
            hhash_del(node.b, NULL, 0);
        }

        node.b->c0   = 0x00;
        node.b->c1   = TRIE_MAXCHAR;
        node.b->flag = NODE_TYPE_HYBRID_BUCKET;

        return;
    }

    /* This is a hybrid bucket. Perform a proper split. */
    hashnode_split(T, parent, node);
}

static value_t *find_below(hattrie_t *T, node_ptr parent, const char *key, size_t len)
{
    /* consume all trie nodes, now parent must be trie and child anything */
    node_ptr node = hattrie_consume(&parent, &key, &len, 0);
    assert(*parent.flag & NODE_TYPE_TRIE);

    /* if the key has been consumed on a trie node, use its value */
    if (len == 0) {
        if (*node.flag & NODE_TYPE_TRIE) {
            return hattrie_useval(T, node);
        } else if (*node.flag & NODE_TYPE_HYBRID_BUCKET) {
            return hattrie_useval(T, parent);
        }
    }

#ifdef HHASH_MAX_FILL
    /* preemptively split the bucket if fill is over threshold */
    if (node.b->weight >= node.b->size * HHASH_MAX_FILL) {
        node_split(T, parent, node);
        return find_below(T, parent, key, len);
    }
#endif

    /* attempt to fit new element and split if it doesn't fit */
    value_t *val = NULL;
    assert(len > 0);
    if (*node.flag & NODE_TYPE_PURE_BUCKET) {
        val = hhash_map(node.b, key + 1, len - 1, HHASH_INSERT);
    }
    else {
        val = hhash_map(node.b, key, len, HHASH_INSERT);
    }

    /* not inserted, recursively split */
    if (val == NULL) {
        node_split(T, parent, node);
        val = find_below(T, parent, key, len);
    }

    return val;
}

value_t* hattrie_get(hattrie_t* T, const char* key, size_t len)
{
    node_ptr parent = T->root;
    value_t *val = NULL;
    assert(*parent.flag & NODE_TYPE_TRIE);

    /* Find value below root node if not empty string. */
    if (len == 0) {
        val = &parent.t->val;
    } else {
        val = find_below(T, parent, key, len);
    }

    /* Count insertions. */
    if (val && *val == NULL) {
        ++T->m;
    }

    return val;
}


value_t* hattrie_tryget(hattrie_t* T, const char* key, size_t len)
{
    /* find node for given key */
    node_ptr parent = T->root;
    node_ptr node = hattrie_find(&parent, &key, &len);
    if (node.flag == NULL) {
        return NULL;
    }

    /* if the trie node consumes value, use it */
    if (*node.flag & NODE_TYPE_TRIE) {
        return &node.t->val;
    }

    return hhash_find(node.b, key, len);
}

static value_t* hattrie_walk(node_ptr* s, size_t sp,
                             const char* key, value_t* (*f)(node_ptr))
{
    value_t *r = NULL;
    while (r == NULL)  {
        /* if not found prev in table, it should be
         * the rightmost of the nodes left of the current
         */
        node_ptr visited = s[sp].t->xs[(unsigned char)*key];
        for (int i = *key - 1; i > -1; --i) {
            if (s[sp].t->xs[i].flag == visited.flag)
                continue; /* skip pointers to visited container */
            r = f(s[sp].t->xs[i]);
            if (r) {
                return r;
            }
        }

        /* use trie node value if possible */
        if (s[sp].t->flag & NODE_HAS_VAL) {
            return &s[sp].t->val;
        }

        /* consumed whole stack */
        if (sp == 0) {
            break;
        }

        /* pop stack */
        --key;
        --sp;
    }

    return NULL;
}

int hattrie_find_leq (hattrie_t* T, const char* key, size_t len, value_t** dst)
{
    /* create node stack for traceback */
    size_t sp = 0;
    node_ptr bs[NODESTACK_INIT];  /* base stack (will be enough mostly) */
    node_ptr *ns = bs;            /* generic ptr, could point to new mem */
    ns[sp] = T->root;

    /* find node for given key */
    int ret = 1; /* no node on the left matches */
    node_ptr node = hattrie_find_ns(&ns, &sp, NODESTACK_INIT, &key, &len);
    if (node.flag == NULL) {
        *dst = hattrie_walk(ns, sp, key, hattrie_find_rightmost);
        if (ns != bs) free(ns);
        if (*dst) {
            return -1; /* found previous */
        }
        return 1; /* no previous key found */
    }

    /* assign value from trie or find in table */
    if (*node.flag & NODE_TYPE_TRIE) {
        *dst = &node.t->val;
        ret = 0;     /* found exact match */
    } else {
        *dst = hhash_find(node.b, key, len);
        if (*dst) {
            ret = 0; /* found exact match */
        } else {     /* look for previous in hashtable */
            ret = hhash_find_leq(node.b, key, len, dst);
        }
    }

    /* return if found equal or left in hashtable */
    if (*dst == 0) {
        *dst = hattrie_walk(ns, sp, key, hattrie_find_rightmost);
        if (*dst) {
            ret = -1; /* found previous */
        } else {
            ret = 1; /* no previous key found */
        }
    }

    if (ns != bs) free(ns);
    return ret;
}

int hattrie_find_lpr (hattrie_t* T, const char* key, size_t len, value_t** dst)
{
    /* create node stack for traceback */
    int ret = -1;
    size_t sp = 0;
    node_ptr bs[NODESTACK_INIT];  /* base stack (will be enough mostly) */
    node_ptr *ns = bs;            /* generic ptr, could point to new mem */
    ns[sp] = T->root;
    *dst = NULL;

    /* consume trie nodes for key (thus building prefix chain) */
    node_ptr node = hattrie_find_ns(&ns, &sp, NODESTACK_INIT, &key, &len);
    if (node.flag == NULL) {
        if (sp == 0) { /* empty trie, no prefix match */
            if (ns != bs) free(ns);
            return -1;
        }
        node = ns[--sp]; /* dead end, pop node */
    }

    /* search for suffix in current node */
    size_t suffix = len; /* suffix length */
    if (*node.flag & NODE_TYPE_TRIE) {
        *dst = &node.t->val; /* use current trie node value */
    } else {
        while (*dst == NULL) { /* find remainder in current hashtable */
            *dst = hhash_find(node.b, key, suffix);
            if (suffix == 0)
                break;
            --suffix;
        }
    }

    /* not in current node, need to traceback node stack */
    while (*dst == NULL) {
        node = ns[sp]; /* parent node, always a trie node type */
        if (*node.flag & NODE_HAS_VAL)
            *dst = &node.t->val;
        if (sp == 0)
            break;
        --sp;
    }

    if (*dst) { /* prefix found? */
        ret = 0;
    }

    if (ns != bs) free(ns);
    return ret;
}


int hattrie_del(hattrie_t* T, const char* key, size_t len)
{
    node_ptr parent = T->root;
    assert(*parent.flag & NODE_TYPE_TRIE);

    /* find node for deletion */
    node_ptr node = hattrie_find(&parent, &key, &len);
    if (node.flag == NULL) {
        return -1;
    }

    /* if consumed on a trie node, clear the value */
    if (*node.flag & NODE_TYPE_TRIE) {
        return hattrie_clrval(T, node);
    }

    /* remove from bucket */
    size_t m_old = node.b->weight;
    int ret =  hhash_del(node.b, key, len);
    T->m -= (m_old - node.b->weight);

    /* merge empty buckets */
    /*! \todo */

    return ret;
}


/* plan for iteration:
 * This is tricky, as we have no parent pointers currently, and I would like to
 * avoid adding them. That means maintaining a stack
 *
 */

typedef struct hattrie_node_stack_t_
{
    unsigned char   c;
    size_t level;

    node_ptr node;
    struct hattrie_node_stack_t_* next;

} hattrie_node_stack_t;


struct hattrie_iter_t_
{
    char* key;
    size_t keysize; // space reserved for the key
    size_t level;

    /* keep track of keys stored in trie nodes */
    bool    has_nil_key;
    value_t nil_val;

    const hattrie_t* T;
    bool sorted;
    hhash_iter_t* i;
    hattrie_node_stack_t* stack;
};


static void hattrie_iter_pushchar(hattrie_iter_t* i, size_t level, char c)
{
    if (i->keysize < level) {
        i->keysize *= 2;
        i->key = realloc(i->key, i->keysize * sizeof(char));
    }

    if (level > 0) {
        i->key[level - 1] = c;
    }

    i->level = level;
}


static void hattrie_iter_nextnode(hattrie_iter_t* i)
{
    if (i->stack == NULL) return;

    /* pop the stack */
    node_ptr node;
    hattrie_node_stack_t* next;
    unsigned char   c;
    size_t level;

    node  = i->stack->node;
    next  = i->stack->next;
    c     = i->stack->c;
    level = i->stack->level;

    free(i->stack);
    i->stack = next;

    if (*node.flag & NODE_TYPE_TRIE) {
        hattrie_iter_pushchar(i, level, c);

        if(node.t->flag & NODE_HAS_VAL) {
            i->has_nil_key = true;
            i->nil_val = node.t->val;
        }

        /* push all child nodes from right to left */
        int j;
        for (j = TRIE_MAXCHAR; j >= 0; --j) {

            /* skip repeated pointers to hybrid bucket */
            if (j < TRIE_MAXCHAR && node.t->xs[j].t == node.t->xs[j + 1].t) continue;

            // push stack
            next = i->stack;
            i->stack = malloc(sizeof(hattrie_node_stack_t));
            i->stack->node  = node.t->xs[j];
            i->stack->next  = next;
            i->stack->level = level + 1;
            i->stack->c     = (unsigned char) j;
        }
    }
    else {
        if (*node.flag & NODE_TYPE_PURE_BUCKET) {
            hattrie_iter_pushchar(i, level, c);
        }
        else {
            i->level = level - 1;
        }

        i->i = malloc(sizeof(hhash_iter_t));
        hhash_iter_begin(node.b, i->i, i->sorted);
    }
}


hattrie_iter_t* hattrie_iter_begin(const hattrie_t* T, bool sorted)
{
    hattrie_iter_t* i = malloc(sizeof(hattrie_iter_t));
    i->T = T;
    i->sorted = sorted;
    i->i = NULL;
    i->keysize = 16;
    i->key = malloc(i->keysize * sizeof(char));
    i->level   = 0;
    i->has_nil_key = false;
    i->nil_val     = 0;

    i->stack = malloc(sizeof(hattrie_node_stack_t));
    i->stack->next   = NULL;
    i->stack->node   = T->root;
    i->stack->c      = '\0';
    i->stack->level  = 0;


    while (((i->i == NULL || hhash_iter_finished(i->i)) && !i->has_nil_key) &&
           i->stack != NULL ) {

        free(i->i);
        i->i = NULL;
        hattrie_iter_nextnode(i);
    }

    if (i->i != NULL && hhash_iter_finished(i->i)) {
        free(i->i);
        i->i = NULL;
    }

    return i;
}


void hattrie_iter_next(hattrie_iter_t* i)
{
    if (hattrie_iter_finished(i)) return;

    if (i->i != NULL && !hhash_iter_finished(i->i)) {
        hhash_iter_next(i->i);
    }
    else if (i->has_nil_key) {
        i->has_nil_key = false;
        i->nil_val = 0;
        hattrie_iter_nextnode(i);
    }

    while (((i->i == NULL || hhash_iter_finished(i->i)) && !i->has_nil_key) &&
           i->stack != NULL ) {

        free(i->i);
        i->i = NULL;
        hattrie_iter_nextnode(i);
    }

    if (i->i != NULL && hhash_iter_finished(i->i)) {
        free(i->i);
        i->i = NULL;
    }
}


bool hattrie_iter_finished(hattrie_iter_t* i)
{
    return i->stack == NULL && i->i == NULL && !i->has_nil_key;
}


void hattrie_iter_free(hattrie_iter_t* i)
{
    if (i == NULL) return;
    if (i->i) {
        free(i->i);
    }

    hattrie_node_stack_t* next;
    while (i->stack) {
        next = i->stack->next;
        free(i->stack);
        i->stack = next;
    }

    free(i->key);
    free(i);
}


const char* hattrie_iter_key(hattrie_iter_t* i, size_t* len)
{
    if (hattrie_iter_finished(i)) return NULL;

    uint16_t sublen;
    const char* subkey;

    if (i->has_nil_key) {
        subkey = NULL;
        sublen = 0;
    }
    else subkey = hhash_iter_key(i->i, &sublen);

    if (i->keysize < i->level + sublen + 1) {
        while (i->keysize < i->level + sublen + 1) i->keysize *= 2;
        i->key = realloc(i->key, i->keysize * sizeof(char));
    }

    memcpy(i->key + i->level, subkey, sublen);
    i->key[i->level + sublen] = '\0';

    *len = i->level + sublen;
    return i->key;
}


value_t* hattrie_iter_val(hattrie_iter_t* i)
{
    if (i->has_nil_key) return &i->nil_val;

    if (hattrie_iter_finished(i)) return NULL;

<<<<<<< HEAD
    return ahtable_iter_val(i->i);
}

size_t hattrie_size(const hattrie_t *T)
{
	if (T == NULL) {
		return 0;
	}

	return T->m;
=======
    return hhash_iter_val(i->i);
>>>>>>> 9889892f
}<|MERGE_RESOLUTION|>--- conflicted
+++ resolved
@@ -1035,8 +1035,7 @@
 
     if (hattrie_iter_finished(i)) return NULL;
 
-<<<<<<< HEAD
-    return ahtable_iter_val(i->i);
+    return hhash_iter_val(i->i);
 }
 
 size_t hattrie_size(const hattrie_t *T)
@@ -1046,7 +1045,4 @@
 	}
 
 	return T->m;
-=======
-    return hhash_iter_val(i->i);
->>>>>>> 9889892f
 }