--- conflicted
+++ resolved
@@ -77,19 +77,8 @@
 		return KNOT_EINVAL;
 	}
 
-<<<<<<< HEAD
-	/* Invalidate search index. */
-	db->stack_height = 0;
-
-	/* Create new record. */
-	assert(db->count < db->reserved); /* Should be already checked. */
-	db->array[db->count++] = zone;
-
-	return KNOT_EOK;
-=======
 	int name_size = knot_dname_size(zone->name);
 	return hhash_insert(db->hash, (const char*)zone->name, name_size, zone);
->>>>>>> 6d7fdcde
 }
 
 /*----------------------------------------------------------------------------*/
