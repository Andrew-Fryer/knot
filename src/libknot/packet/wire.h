--- conflicted
+++ resolved
@@ -25,14 +25,8 @@
 #pragma once
 
 #include <stdint.h>
-<<<<<<< HEAD
 #include <stdlib.h>
-=======
-#include <assert.h>
-
-#include "libknot/internal/macros.h"
-#include "libknot/internal/utils.h"
->>>>>>> b6ba19da
+#include "libknot/attribute.h"
 
 /*! \brief Offset of DNS header fields in wireformat. */
 enum knot_wire_offsets {
@@ -907,16 +901,7 @@
 	return pos && ((pos[0] & KNOT_WIRE_PTR) == KNOT_WIRE_PTR);
 }
 
-<<<<<<< HEAD
-=======
-static inline uint16_t knot_wire_get_pointer(const uint8_t *pos)
-{
-	assert((pos[0] & KNOT_WIRE_PTR) == KNOT_WIRE_PTR);	// Check pointer.
-	return (wire_read_u16(pos) - KNOT_WIRE_PTR_BASE);	// Return offset.
-}
-
 _pure_ _mustcheck_
->>>>>>> b6ba19da
 static inline const uint8_t *knot_wire_seek_label(const uint8_t *lp, const uint8_t *wire)
 {
 	while (knot_wire_is_pointer(lp)) {
