--- conflicted
+++ resolved
@@ -136,13 +136,9 @@
  */
 bool knot_zone_sign_rr_should_be_signed(const knot_node_t *node,
                                         const knot_rrset_t *rrset,
-<<<<<<< HEAD
                                         hattrie_t *trie);
 
 void knot_zone_clear_sorted_changes(hattrie_t *t);
-=======
-                                        hattrie_t *table);
->>>>>>> 9889892f
 
 #endif // _KNOT_DNSSEC_ZONE_SIGN_H_
 
