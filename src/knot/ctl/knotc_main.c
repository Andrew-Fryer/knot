/*  Copyright (C) 2011 CZ.NIC, z.s.p.o. <knot-dns@labs.nic.cz>

    This program is free software: you can redistribute it and/or modify
    it under the terms of the GNU General Public License as published by
    the Free Software Foundation, either version 3 of the License, or
    (at your option) any later version.

    This program is distributed in the hope that it will be useful,
    but WITHOUT ANY WARRANTY; without even the implied warranty of
    MERCHANTABILITY or FITNESS FOR A PARTICULAR PURPOSE.  See the
    GNU General Public License for more details.

    You should have received a copy of the GNU General Public License
    along with this program.  If not, see <http://www.gnu.org/licenses/>.
*/

#include <stdio.h>
#include <stdlib.h>
#include <unistd.h>
#include <string.h>
#include <time.h>
#include <getopt.h>
#include <ctype.h>
#ifdef HAVE_SYS_STAT_H
#include <sys/stat.h>
#endif

#include "knot/knot.h"
<<<<<<< HEAD
#include "common/descriptor.h"
#include "dnssec/crypto.h"
=======
#include "common/mem.h"
#include "libknot/descriptor.h"
>>>>>>> 1d5a513d
#include "knot/ctl/process.h"
#include "knot/ctl/remote.h"
#include "knot/conf/conf.h"
#include "knot/zone/zonefile.h"
#include "knot/zone/zone-load.h"
#include "knot/server/tcp-handler.h"
#include "libknot/packet/wire.h"
#include "knot/ctl/estimator.h"

/*! \brief Controller flags. */
enum knotc_flag_t {
	F_NULL =         0 << 0,
	F_FORCE =        1 << 0,
	F_VERBOSE =      1 << 1,
	F_INTERACTIVE =  1 << 2,
	F_NOCONF =       1 << 3,
};

/*! \brief Check if flag is present. */
static inline unsigned has_flag(unsigned flags, enum knotc_flag_t f)
{
	return flags & f;
}

/*! \brief Callback prototype for command. */
typedef int (*knot_cmdf_t)(int argc, char *argv[], unsigned flags);

/*! \brief Command table item. */
typedef struct knot_cmd {
	knot_cmdf_t cb;
	int need_conf;
	const char *name;
	const char *params;
	const char *desc;
} knot_cmd_t;

/* Forward decls. */
static int cmd_stop(int argc, char *argv[], unsigned flags);
static int cmd_reload(int argc, char *argv[], unsigned flags);
static int cmd_refresh(int argc, char *argv[], unsigned flags);
static int cmd_flush(int argc, char *argv[], unsigned flags);
static int cmd_status(int argc, char *argv[], unsigned flags);
static int cmd_zonestatus(int argc, char *argv[], unsigned flags);
static int cmd_checkconf(int argc, char *argv[], unsigned flags);
static int cmd_checkzone(int argc, char *argv[], unsigned flags);
static int cmd_memstats(int argc, char *argv[], unsigned flags);
static int cmd_signzone(int argc, char *argv[], unsigned flags);

/*! \brief Table of remote commands. */
knot_cmd_t knot_cmd_tbl[] = {
	{&cmd_stop,       0, "stop",       "",       "\t\tStop server."},
	{&cmd_reload,     0, "reload",     "",       "\tReload configuration and changed zones."},
	{&cmd_refresh,    0, "refresh",    "[zone]", "\tRefresh slave zone (all if not specified). Flag '-f' forces retransfer."},
	{&cmd_flush,      0, "flush",      "",       "\t\tFlush journal and update zone files."},
	{&cmd_status,     0, "status",     "",       "\tCheck if server is running."},
	{&cmd_zonestatus, 0, "zonestatus", "",       "\tShow status of configured zones."},
	{&cmd_checkconf,  1, "checkconf",  "",       "\tCheck current server configuration."},
	{&cmd_checkzone,  1, "checkzone",  "[zone]", "Check zone (all if not specified)."},
	{&cmd_memstats,   1, "memstats",   "[zone]", "Estimate memory use for zone (all if not specified)."},
	{&cmd_signzone,   0, "signzone",   "[zone]", "Sign all zones with available DNSSEC keys."},
	{NULL, 0, NULL, NULL, NULL}
};

/*! \brief Print help. */
void help(void)
{
	printf("Usage: %sc [parameters] <action>\n", PACKAGE_NAME);
	printf("\nParameters:\n"
	       " -c, --config <file>    \tSelect configuration file.\n"
	       " -s <server>            \tRemote UNIX socket/IP address (default %s).\n"
	       " -p <port>              \tRemote server port (only for IP).\n"
	       " -y <[hmac:]name:key>   \tUse key specified on the command line.\n"
	       " -k <file>              \tUse key file (as in config section 'keys').\n"
	       " -f, --force            \tForce operation - override some checks.\n"
	       " -v, --verbose          \tVerbose mode - additional runtime information.\n"
	       " -V, --version          \tPrint %s server version.\n"
	       " -i, --interactive      \tInteractive mode (do not daemonize).\n"
	       " -h, --help             \tPrint help and usage.\n",
	       RUN_DIR "/knot.sock", PACKAGE_NAME);
	printf("\nActions:\n");
	knot_cmd_t *c = knot_cmd_tbl;
	while (c->name != NULL) {
		printf(" %s %s\t\t%s\n", c->name, c->params, c->desc);
		++c;
	}
}

static int cmd_remote_print_reply(const knot_rrset_t *rr)
{
	/* Process first RRSet in data section. */
	if (rr->type != KNOT_RRTYPE_TXT) {
		return KNOT_EMALF;
	}

	uint16_t rr_count = rr->rrs.rr_count;
	for (uint16_t i = 0; i < rr_count; i++) {
		/* Parse TXT. */
		remote_print_txt(rr, i);
	}

	return KNOT_EOK;
}

static int cmd_remote_reply(int c)
{
	knot_pkt_t *pkt = knot_pkt_new(NULL, KNOT_WIRE_MAX_PKTSIZE, NULL);
	if (!pkt) {
		return KNOT_ENOMEM;
	}

	/* Read response packet. */
	int n = tcp_recv_msg(c, pkt->wire, pkt->max_size, NULL);
	if (n <= 0) {
		dbg_server("remote: couldn't receive response = %s\n", knot_strerror(n));
		knot_pkt_free(&pkt);
		return KNOT_ECONN;
	} else {
		pkt->size = n;
	}

	/* Parse packet and check response. */
	int ret = remote_parse(pkt);
	if (ret != KNOT_EOK) {
		knot_pkt_free(&pkt);
		return ret;
	}

	/* Check RCODE */
	const knot_pktsection_t *authority = knot_pkt_section(pkt, KNOT_AUTHORITY);
	ret = knot_wire_get_rcode(pkt->wire);
	switch(ret) {
	case KNOT_RCODE_NOERROR:
		if (authority->count > 0) {
			ret = cmd_remote_print_reply(&authority->rr[0]);
		}
		break;
	case KNOT_RCODE_REFUSED:
		ret = KNOT_EDENIED;
		break;
	default:
		ret = KNOT_ERROR;
		break;
	}

	knot_pkt_free(&pkt);
	return ret;
}

static int cmd_remote(const char *cmd, uint16_t rrt, int argc, char *argv[])
{
	int rc = 0;

	/* Check remote address. */
	conf_iface_t *r = conf()->ctl.iface;
	if (!r || r->addr.ss_family == AF_UNSPEC) {
		log_server_error("No remote address for '%s' configured.\n",
		                 cmd);
		return 1;
	}

	/* Make query. */
	knot_pkt_t *pkt = remote_query(cmd, r->key);
	if (!pkt) {
		log_server_warning("Could not prepare query for '%s'.\n",
		                   cmd);
		return 1;
	}

	/* Build query data. */
	knot_pkt_begin(pkt, KNOT_AUTHORITY);
	if (argc > 0) {
		knot_rrset_t rr;
		int res = remote_build_rr(&rr, "data.", rrt);
		if (res != KNOT_EOK) {
			log_server_error("Couldn't create the query.\n");
			knot_pkt_free(&pkt);
			return 1;
		}
		for (int i = 0; i < argc; ++i) {
			switch(rrt) {
			case KNOT_RRTYPE_NS:
				remote_create_ns(&rr, argv[i]);
				break;
			case KNOT_RRTYPE_TXT:
			default:
				remote_create_txt(&rr, argv[i], strlen(argv[i]));
				break;
			}
		}
		res = knot_pkt_put(pkt, 0, &rr, KNOT_PF_FREE);
		if (res != KNOT_EOK) {
			log_server_error("Couldn't create the query.\n");
			knot_rrset_clear(&rr, NULL);
			knot_pkt_free(&pkt);
			return 1;
		}
	}

	if (r->key) {
		int res = remote_query_sign(pkt->wire, &pkt->size, pkt->max_size, r->key);
		if (res != KNOT_EOK) {
			log_server_error("Couldn't sign the packet.\n");
			knot_pkt_free(&pkt);
			return 1;
		}
	}

	dbg_server("%s: sending query size %zu\n", __func__, pkt->size);

	/* Connect to remote. */
	char addr_str[SOCKADDR_STRLEN] = {0};
	sockaddr_tostr(&r->addr, addr_str, sizeof(addr_str));

	int s = net_connected_socket(SOCK_STREAM, &r->addr, &r->via, 0);
	if (s < 0) {
		log_server_error("Couldn't connect to remote host '%s'.\n", addr_str);
		knot_pkt_free(&pkt);
		return 1;
	}

	/* Wait for availability. */
	struct pollfd pfd = { s, POLLOUT, 0 };
	if (poll(&pfd, 1, conf()->max_conn_reply) != 1) {
		log_server_error("Couldn't connect to remote host '%s'.\n", addr_str);
		close(s);
		knot_pkt_free(&pkt);
		return 1;
	}

	/* Send and free packet. */
	int ret = tcp_send_msg(s, pkt->wire, pkt->size);
	knot_pkt_free(&pkt);

	/* Evaluate and wait for reply. */
	if (ret <= 0) {
		log_server_error("Couldn't connect to remote host '%s'.\n", addr_str);
		close(s);
		return 1;
	}

	/* Wait for reply. */
	ret = KNOT_EOK;
	while (ret == KNOT_EOK) {
		ret = cmd_remote_reply(s);
		if (ret != KNOT_EOK) {
			if (ret != KNOT_ECONN) {
				log_server_warning("Remote command reply: %s\n",
				                   knot_strerror(ret));
				rc = 1;
			}
			break;
		}
	}

	/* Cleanup. */
	if (rc == 0) {
		printf("\n");
	}

	/* Close connection. */
	close(s);
	return rc;
}

static int tsig_parse_str(knot_tsig_key_t *key, const char *str)
{
	char *h = strdup(str);
	if (!h) {
		return KNOT_ENOMEM;
	}

	char *k = NULL, *s = NULL;
	if ((k = (char*)strchr(h, ':'))) { /* Second part - NAME|SECRET */
		*k++ = '\0';               /* String separator */
		s = (char*)strchr(k, ':'); /* Thirt part - |SECRET */
	}

	/* Determine algorithm. */

	int algorithm = DNSSEC_TSIG_HMAC_MD5;
	if (s) {
		*s++ = '\0';               /* Last part separator */
<<<<<<< HEAD
		dnssec_tsig_algorithm_t alg = dnssec_tsig_algorithm_from_name(h);
		if (alg != DNSSEC_TSIG_UNKNOWN) {
			algorithm = alg;
=======
		knot_lookup_table_t *alg = NULL;
		alg = knot_lookup_by_name(knot_tsig_alg_names, h);
		if (alg) {
			algorithm = alg->id;
>>>>>>> 1d5a513d
		} else {
			free(h);
			return KNOT_EINVAL;
		}
	} else {
		s = k; /* Ignore first part, push down. */
		k = h;
	}

	/* Parse key name. */

	int result = knot_tsig_create_key(k, algorithm, s, key);
	free(h);
	return result;
}

static int tsig_parse_line(knot_tsig_key_t *k, char *l)
{
	const char *n, *a, *s;
	n = a = s = NULL;
	int fw = 1; /* 0 = reading word, 1 = between words */
	while (*l != '\0') {
		if (isspace((unsigned char)(*l)) || *l == '"') {
			*l = '\0';
			fw = 1; /* End word. */
		} else if (fw) {
			if      (!n) { n = l; }
			else if (!a) { a = l; }
			else         { s = l; }
			fw = 0; /* Start word. */
		}
		l++;
	}

	/* No name parsed - assume wrong format. */
	if (!n) {
		return KNOT_EMALF;
	}

	/* Assume hmac-md5 if no algo specified. */
	if (!s) {
		s = a;
		a = "hmac-md5";
	}

	/* Lookup algorithm. */
	dnssec_tsig_algorithm_t alg = dnssec_tsig_algorithm_from_name(a);
	if (alg == DNSSEC_TSIG_UNKNOWN) {
		return KNOT_EMALF;
	}

	/* Create the key data. */
	return knot_tsig_create_key(n, alg, s, k);
}

static int tsig_parse_file(knot_tsig_key_t *k, const char *f)
{
	FILE* fp = fopen(f, "r");
	if (!fp) {
		log_server_error("Couldn't open key-file '%s'.\n", f);
		return KNOT_EINVAL;
	}

	int c = 0;
	int ret = KNOT_EOK;
	char *line = malloc(64);
	size_t llen = 0;
	size_t lres = 0;
	if (line) {
		lres = 64;
	}

	while ((c = fgetc(fp)) != EOF) {
		if (mreserve(&line, sizeof(char), llen + 1, 512, &lres) != 0) {
			ret = KNOT_ENOMEM;
			break;
		}
		if (c == '\n') {
			if (k->name) {
				log_server_error("Only 1 key definition "
				                 "allowed in '%s'.\n",
				                 f);
				ret = KNOT_EMALF;
				break;
			}
			line[llen] = '\0';
			ret = tsig_parse_line(k, line);
			llen = 0;
		} else {
			line[llen++] = (char)c;
		}

	}

	free(line);
	fclose(fp);
	return ret;
}

int main(int argc, char **argv)
{
	/* Parse command line arguments */
	int c = 0, li = 0, rc = 0;
	unsigned flags = F_NULL;
	const char *config_fn = conf_find_default();

	/* Remote server descriptor. */
	const char *r_addr = NULL;
	int r_port = -1;
	knot_tsig_key_t r_key;
	memset(&r_key, 0, sizeof(knot_tsig_key_t));

	/* Initialize. */
	log_init();
	log_levels_set(LOG_SYSLOG, LOG_ANY, 0);

	/* Long options. */
	struct option opts[] = {
		{"force", no_argument, 0, 'f'},
		{"config", required_argument, 0, 'c'},
		{"verbose", no_argument, 0, 'v'},
		{"interactive", no_argument, 0, 'i'},
		{"version", no_argument, 0, 'V'},
		{"help", no_argument, 0, 'h'},
		{"server", required_argument, 0, 's' },
		{"port", required_argument, 0, 's' },
		{"y", required_argument, 0, 'y' },
		{"k", required_argument, 0, 'k' },
		{0, 0, 0, 0}
	};

	while ((c = getopt_long(argc, argv, "s:p:y:k:fc:viVh", opts, &li)) != -1) {
		switch (c) {
		case 's':
			r_addr = optarg;
			break;
		case 'p':
			r_port = atoi(optarg);
			break;
		case 'y':
			if (tsig_parse_str(&r_key, optarg) != KNOT_EOK) {
				rc = 1;
				log_server_error("Couldn't parse TSIG key '%s' "
				                 "\n", optarg);
				goto exit;
			}
			break;
		case 'k':
			if (tsig_parse_file(&r_key, optarg) != KNOT_EOK) {
				rc = 1;
				log_server_error("Couldn't parse TSIG key file "
				                 "'%s'\n", optarg);
				goto exit;
			}
			break;
		case 'f':
			flags |= F_FORCE;
			break;
		case 'v':
			flags |= F_VERBOSE;
			break;
		case 'i':
			flags |= F_INTERACTIVE;
			break;
		case 'c':
			config_fn = optarg;
			break;
		case 'V':
			rc = 0;
			printf("%s, version %s\n", "Knot DNS", PACKAGE_VERSION);
			goto exit;
		case 'h':
		case '?':
			rc = 0;
			help();
			goto exit;
		default:
			rc = 1;
			help();
			goto exit;
		}
	}

	/* Check if there's at least one remaining non-option. */
	if (argc - optind < 1) {
		rc = 1;
		help();
		goto exit;
	}

	/* Find requested command. */
	knot_cmd_t *cmd = knot_cmd_tbl;
	while (cmd->name) {
		if (strcmp(cmd->name, argv[optind]) == 0) {
			break;
		}
		++cmd;
	}

	/* Command not found. */
	if (!cmd->name) {
		log_server_error("Invalid command: '%s'\n", argv[optind]);
		rc = 1;
		goto exit;
	}

	/* Open config, create empty if not exists. */
	if (conf_open(config_fn) != KNOT_EOK) {
		s_config = conf_new("");
		flags |= F_NOCONF;
	}

	/* Check if config file is required. */
	if (has_flag(flags, F_NOCONF) && cmd->need_conf) {
		log_server_error("Couldn't find a config file, refusing to "
		                 "continue.\n");
		rc = 1;
		goto exit;
	}

	/* Create remote iface if not present in config. */
	conf_iface_t *ctl_if = conf()->ctl.iface;
	if (!ctl_if) {
		ctl_if = malloc(sizeof(conf_iface_t));
		memset(ctl_if, 0, sizeof(conf_iface_t));
		conf()->ctl.iface = ctl_if;

		/* Fill defaults. */
		if (!r_addr) {
			r_addr = RUN_DIR "/knot.sock";
		} else if (r_port < 0) {
			r_port = REMOTE_DPORT;
		}
	}

	/* Install the key. */
	if (r_key.name) {
		ctl_if->key = &r_key;
	}

	/* Override from command line. */
	if (r_addr) {
		/* Check for v6 address. */
		int family = AF_INET;
		if (strchr(r_addr, ':')) {
			family = AF_INET6;
		}

		/* Is a valid UNIX socket or at least contains slash ? */
		struct stat st;
		bool has_slash = strchr(r_addr, '/') != NULL;
		bool is_file = stat(r_addr, &st) == 0;
		if (has_slash || (is_file && S_ISSOCK(st.st_mode))) {
			family = AF_UNIX;
		}

		sockaddr_set(&ctl_if->addr, family, r_addr, sockaddr_port(&ctl_if->addr));
	}

	if (r_port > 0) {
		sockaddr_port_set(&ctl_if->addr, r_port);
	}

	/* Verbose mode. */
	if (has_flag(flags, F_VERBOSE)) {
		log_levels_add(LOGT_STDOUT, LOG_ANY,
		               LOG_MASK(LOG_INFO) | LOG_MASK(LOG_DEBUG));
	}

	/* Execute command. */
	dnssec_crypto_init();
	rc = cmd->cb(argc - optind - 1, argv + optind + 1, flags);
	dnssec_crypto_cleanup();

exit:
	/* Finish */
	knot_tsig_key_free(&r_key);
	log_close();
	return rc;
}

static int cmd_stop(int argc, char *argv[], unsigned flags)
{
	UNUSED(argc);
	UNUSED(argv);
	UNUSED(flags);

	return cmd_remote("stop", KNOT_RRTYPE_TXT, 0, NULL);
}

static int cmd_reload(int argc, char *argv[], unsigned flags)
{
	UNUSED(argc);
	UNUSED(argv);
	UNUSED(flags);

	return cmd_remote("reload", KNOT_RRTYPE_TXT, 0, NULL);
}

static int cmd_refresh(int argc, char *argv[], unsigned flags)
{
	UNUSED(flags);

	if (flags & F_FORCE) {
		return cmd_remote("retransfer", KNOT_RRTYPE_NS, argc, argv);
	} else {
		return cmd_remote("refresh", KNOT_RRTYPE_NS, argc, argv);
	}
}

static int cmd_flush(int argc, char *argv[], unsigned flags)
{
	UNUSED(flags);

	return cmd_remote("flush", KNOT_RRTYPE_NS, argc, argv);
}

static int cmd_status(int argc, char *argv[], unsigned flags)
{
	UNUSED(argc);
	UNUSED(argv);
	UNUSED(flags);

	return cmd_remote("status", KNOT_RRTYPE_TXT, 0, NULL);
}

static int cmd_zonestatus(int argc, char *argv[], unsigned flags)
{
	UNUSED(argc);
	UNUSED(argv);
	UNUSED(flags);

	return cmd_remote("zonestatus", KNOT_RRTYPE_TXT, 0, NULL);
}

static int cmd_signzone(int argc, char *argv[], unsigned flags)
{
	return cmd_remote("signzone", KNOT_RRTYPE_NS, argc, argv);
}

static int cmd_checkconf(int argc, char *argv[], unsigned flags)
{
	UNUSED(argc);
	UNUSED(argv);
	UNUSED(flags);

	log_server_info("OK, configuration is valid.\n");

	return 0;
}

static int cmd_checkzone(int argc, char *argv[], unsigned flags)
{
	UNUSED(flags);

	/* Zone checking */
	int rc = 0;

	/* Generate databases for all zones */
	const bool sorted = false;
	hattrie_iter_t *z_iter = hattrie_iter_begin(conf()->zones, sorted);
	if (z_iter == NULL) {
		return KNOT_ERROR;
	}
	for (; !hattrie_iter_finished(z_iter); hattrie_iter_next(z_iter)) {
		conf_zone_t *zone = (conf_zone_t *)*hattrie_iter_val(z_iter);

		/* Fetch zone */
		int zone_match = 0;
		for (unsigned i = 0; i < (unsigned)argc; ++i) {
			size_t len = strlen(zone->name);

			/* All (except root) without final dot */
			if (len > 1) {
				len -= 1;
			}
			if (strncmp(zone->name, argv[i], len) == 0) {
				zone_match = 1;
				break;
			}
		}

		if (!zone_match && argc > 0) {
			conf_free_zone(zone);
			continue;
		}

		/* Create zone loader context. */
		zone_contents_t *loaded_zone = zone_load_contents(zone);
		if (loaded_zone == NULL) {
			rc = 1;
			continue;
		}

		log_zone_info("Zone '%s' OK.\n", zone->name);
		zone_contents_deep_free(&loaded_zone);
	}
	hattrie_iter_free(z_iter);

	return rc;
}

static int cmd_memstats(int argc, char *argv[], unsigned flags)
{
	UNUSED(flags);

	/* Zone checking */
	int rc = 0;
	double total_size = 0;

	/* Generate databases for all zones */
	const bool sorted = false;
	hattrie_iter_t *z_iter = hattrie_iter_begin(conf()->zones, sorted);
	if (z_iter == NULL) {
		return KNOT_ERROR;
	}
	for (; !hattrie_iter_finished(z_iter); hattrie_iter_next(z_iter)) {
		conf_zone_t *zone = (conf_zone_t *)*hattrie_iter_val(z_iter);

		/* Fetch zone */
		int zone_match = 0;
		for (unsigned i = 0; i < (unsigned)argc; ++i) {
			size_t len = strlen(zone->name);

			/* All (except root) without final dot */
			if (len > 1) {
				len -= 1;
			}
			if (strncmp(zone->name, argv[i], len) == 0) {
				zone_match = 1;
				break;
			}
		}

		if (!zone_match && argc > 0) {
			conf_free_zone(zone);
			continue;
		}

		/* Init malloc wrapper for trie size estimation. */
		size_t malloc_size = 0;
		mm_ctx_t mem_ctx = { .ctx = &malloc_size,
		                     .alloc = estimator_malloc,
		                     .free = estimator_free };

		/* Init memory estimation context. */
		zone_estim_t est = {.node_table = hattrie_create_n(TRIE_BUCKET_SIZE, &mem_ctx),
		                    .dname_size = 0, .node_size = 0,
		                    .htable_size = 0, .rdata_size = 0,
		                    .record_count = 0 };
		if (est.node_table == NULL) {
			log_server_error("Not enough memory.\n");
			continue;
		}

		/* Create file loader. */
		zs_loader_t *loader = zs_loader_create(zone->file, zone->name,
		                                       KNOT_CLASS_IN, 3600,
		                                       estimator_rrset_memsize_wrap,
		                                       process_error,
		                                       &est);
		if (loader == NULL) {
			rc = 1;
			log_zone_error("Could not load zone %s\n", zone->name);
			hattrie_free(est.node_table);
			continue;
		}

		/* Do a parser run, but do not actually create the zone. */
		int ret = zs_loader_process(loader);
		if (ret != KNOT_EOK) {
			rc = 1;
			log_zone_error("Failed to parse zone %s.\n", zone->name);
			hattrie_apply_rev(est.node_table, estimator_free_trie_node, NULL);
			hattrie_free(est.node_table);
			zs_loader_free(loader);
			continue;
		}

		/* Only size of ahtables inside trie's nodes is missing. */
		assert(est.htable_size == 0);
		est.htable_size = estimator_trie_htable_memsize(est.node_table);

		/* Cleanup */
		hattrie_apply_rev(est.node_table, estimator_free_trie_node, NULL);
		hattrie_free(est.node_table);

		double zone_size = ((double)(est.rdata_size +
		                   est.node_size +
		                   est.dname_size +
		                   est.htable_size +
		                   malloc_size) * ESTIMATE_MAGIC) / (1024.0 * 1024.0);

		log_zone_info("Zone %s: %zu RRs, used memory estimation is %zuMB.\n",
		              zone->name, est.record_count, (size_t)zone_size);
		zs_loader_free(loader);
		total_size += zone_size;
		conf_free_zone(zone);
	}
	hattrie_iter_free(z_iter);

	if (rc == 0 && argc == 0) { // for all zones
		log_zone_info("Estimated memory consumption for all zones is %zuMB.\n", (size_t)total_size);
	}

	return rc;
}<|MERGE_RESOLUTION|>--- conflicted
+++ resolved
@@ -26,19 +26,15 @@
 #endif
 
 #include "knot/knot.h"
-<<<<<<< HEAD
-#include "common/descriptor.h"
+#include "common/mem.h"
 #include "dnssec/crypto.h"
-=======
-#include "common/mem.h"
-#include "libknot/descriptor.h"
->>>>>>> 1d5a513d
 #include "knot/ctl/process.h"
 #include "knot/ctl/remote.h"
 #include "knot/conf/conf.h"
 #include "knot/zone/zonefile.h"
 #include "knot/zone/zone-load.h"
 #include "knot/server/tcp-handler.h"
+#include "libknot/descriptor.h"
 #include "libknot/packet/wire.h"
 #include "knot/ctl/estimator.h"
 
@@ -315,16 +311,9 @@
 	int algorithm = DNSSEC_TSIG_HMAC_MD5;
 	if (s) {
 		*s++ = '\0';               /* Last part separator */
-<<<<<<< HEAD
 		dnssec_tsig_algorithm_t alg = dnssec_tsig_algorithm_from_name(h);
 		if (alg != DNSSEC_TSIG_UNKNOWN) {
 			algorithm = alg;
-=======
-		knot_lookup_table_t *alg = NULL;
-		alg = knot_lookup_by_name(knot_tsig_alg_names, h);
-		if (alg) {
-			algorithm = alg->id;
->>>>>>> 1d5a513d
 		} else {
 			free(h);
 			return KNOT_EINVAL;
