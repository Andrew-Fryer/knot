--- conflicted
+++ resolved
@@ -104,11 +104,7 @@
 	sigaddset(&ignset, SIGINT);
 	sigaddset(&ignset, SIGTERM);
 	sigaddset(&ignset, SIGHUP);
-<<<<<<< HEAD
-	pthread_sigmask(SIG_BLOCK, &ignset, 0);
-=======
 	pthread_sigmask(SIG_BLOCK, &ignset, 0); /*! \todo Review under BSD. */
->>>>>>> 82c17d95
 
 	debug_dt("dthreads: [%p] entered ep\n", thread);
 
