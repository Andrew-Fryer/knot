--- conflicted
+++ resolved
@@ -42,6 +42,7 @@
 #include "common/descriptor.h"
 #include "libknot/rrset.h"
 #include "libknot/dnssec/random.h"
+#include "knot/zone/zonefile.h"
 
 /* Constants */
 
@@ -562,7 +563,7 @@
 	const knot_dname_t *new_name = NULL;
 	new_name = knot_node_owner(zone_contents_apex(new_zone));
 	int r = knot_dname_cmp(cur_name, new_name);
-	knot_dname_free(&cur_name);
+	knot_dname_free(&cur_name, NULL);
 	if (r != 0) {
 		rcu_read_unlock();
 		return KNOT_EINVAL;
@@ -746,13 +747,8 @@
 	/* Process response. */
 	switch(pkt_type) {
 	case KNOT_RESPONSE_NORMAL:
-<<<<<<< HEAD
 		ret = xfr_task_resp_process(xfr->server, rq->packet_nr, &rq->addr,
-		                            re);
-=======
-		ret = zones_process_response(xfr->server, rq->packet_nr, &rq->addr,
-		                             pkt);
->>>>>>> 9822a1ad
+		                            pkt);
 		break;
 	case KNOT_RESPONSE_NOTIFY:
 		ret = notify_process_response(pkt, rq->packet_nr);
