/*  Copyright (C) 2013 CZ.NIC, z.s.p.o. <knot-dns@labs.nic.cz>

    This program is free software: you can redistribute it and/or modify
    it under the terms of the GNU General Public License as published by
    the Free Software Foundation, either version 3 of the License, or
    (at your option) any later version.

    This program is distributed in the hope that it will be useful,
    but WITHOUT ANY WARRANTY; without even the implied warranty of
    MERCHANTABILITY or FITNESS FOR A PARTICULAR PURPOSE.  See the
    GNU General Public License for more details.

    You should have received a copy of the GNU General Public License
    along with this program.  If not, see <http://www.gnu.org/licenses/>.
*/

#include <assert.h>
#include <sys/stat.h>

#include "knot/conf/conf.h"
#include "knot/server/zone-load.h"
#include "knot/server/zones.h"
<<<<<<< HEAD
=======
#include "knot/zone/zone-create.h"
#include "libknot/dname.h"
#include "libknot/dnssec/crypto.h"
#include "libknot/dnssec/random.h"
#include "libknot/rdata/soa.h"
#include "knot/zone/zone.h"
>>>>>>> 9822a1ad
#include "knot/zone/zone.h"
#include "knot/zone/zonedb.h"
#include "libknot/dname.h"

/* Constants */

#define XFRIN_BOOTSTRAP_DELAY 2000 /*!< AXFR bootstrap avg. delay */

/*- zone file status --------------------------------------------------------*/

/*!
 * \brief Zone file status.
 */
typedef enum {
	ZONE_STATUS_NOT_FOUND = 0,  //!< Zone file does not exist.
	ZONE_STATUS_BOOSTRAP,       //!< Zone file does not exist, can boostrap.
	ZONE_STATUS_FOUND_NEW,      //!< Zone file exists, not loaded yet.
	ZONE_STATUS_FOUND_CURRENT,  //!< Zone file exists, same as loaded.
	ZONE_STATUS_FOUND_UPDATED,  //!< Zone file exists, newer than loaded.
} zone_status_t;

/*!
 * \brief Check if zone can be bootstrapped.
 */
static bool zone_can_boostrap(const conf_zone_t *conf)
{
	assert(conf);
	return  !EMPTY_LIST(conf->acl.xfr_in);
}

/*!
 * \brief Check zone file status.
 *
 * \param old_zone  Previous instance of the zone (can be NULL).
 * \param conf      Zone configuration.
 *
 * \return Zone status.
 */
static zone_status_t zone_file_status(const zone_t *old_zone,
                                      const conf_zone_t *conf)
{
	assert(conf);
	
	struct stat zf_stat = { 0 };
	int result = stat(conf->file, &zf_stat);

	if (result == -1) {
		return zone_can_boostrap(conf) ? ZONE_STATUS_BOOSTRAP \
		                               : ZONE_STATUS_NOT_FOUND;
	} if (old_zone == NULL) {
		return ZONE_STATUS_FOUND_NEW;
	} else if (old_zone->zonefile_mtime == zf_stat.st_mtime) {
		return ZONE_STATUS_FOUND_CURRENT;
	} else {
		return ZONE_STATUS_FOUND_UPDATED;
	}
}

/*- zone loading/updating ---------------------------------------------------*/

zone_t *load_zone_file(conf_zone_t *conf)
{
<<<<<<< HEAD
	return NULL;
=======
	assert(conf);

	/* Open zone file for parsing. */
	zloader_t zl;
	int ret = zonefile_open(&zl, conf);
	if (ret != KNOT_EOK) {
		log_zone_error("Failed to open zone file '%s': %s\n",
		               conf->file, knot_strerror(ret));
		return NULL;
	}

	/* Create the new zone. */
	zone_t *zone = zone_new((conf_zone_t *)conf);
	if (zone == NULL) {
		log_zone_error("Failed to create zone '%s': %s\n",
		               conf->name, knot_strerror(KNOT_ENOMEM));
		return NULL;
	}

	struct stat st;
	if (stat(conf->file, &st) < 0) {
		/* Go silently and reset mtime to 0. */
		memset(&st, 0, sizeof(struct stat));
	}

	/* Set the zone type (master/slave). If zone has no master set, we
	 * are the primary master for this zone (i.e. zone type = master).
	 */
	zl.creator->master = (zone_master(zone) == NULL);

	/* Load the zone contents. */
	knot_zone_contents_t *zone_contents = zonefile_load(&zl);
	zonefile_close(&zl);

	/* Check the loader result. */
	if (zone_contents == NULL) {
		log_zone_error("Failed to load zone file '%s'.\n", conf->file);
		zone->conf = NULL;
		zone_free(&zone);
		return NULL;
	}

	/* Link zone contents to zone. */
	zone->contents = zone_contents;

	/* Save the timestamp from the zone db file. */
	zone->zonefile_mtime = st.st_mtime;
	zone->zonefile_serial = knot_zone_serial(zone->contents);

	return zone;
}

/*!
 * \brief Create a new zone structure according to documentation, but reuse
 *        existing zone content.
 */
static zone_t *preserve_zone(conf_zone_t *conf, const zone_t *old_zone)
{
	assert(old_zone);

	zone_t *new_zone = zone_new(conf);
	if (!new_zone) {
		log_zone_error("Preserving current zone '%s' failed: %s\n",
		               conf->name, knot_strerror(KNOT_ENOMEM));
		return NULL;
	}

	new_zone->contents = old_zone->contents;

	return new_zone;
>>>>>>> 9822a1ad
}

/*!
 * \brief Log message about loaded zone (name and status).
 *
 * \param zone       Zone structure.
 * \param zone_name  Printable name of the zone.
 * \param status     Zone file status.
 */
static void log_zone_load_info(const zone_t *zone, const char *zone_name,
                               zone_status_t status)
{
	assert(zone);
	assert(zone_name);

	const char *action = NULL;

	switch (status) {
	case ZONE_STATUS_NOT_FOUND:     action = "not found";            break;
	case ZONE_STATUS_BOOSTRAP:      action = "will be bootstrapped"; break;
	case ZONE_STATUS_FOUND_NEW:     action = "will be loaded";       break;
	case ZONE_STATUS_FOUND_CURRENT: action = "is up-to-date";        break;
	case ZONE_STATUS_FOUND_UPDATED: action = "will be reloaded";     break;
	}
	assert(action);

<<<<<<< HEAD
	log_zone_info("Zone '%s' %s.\n", zone_name, action);
=======
	int64_t serial = 0;
	if (zone->contents && zone->contents->apex) {
		const knot_rdataset_t *soa = knot_node_rdataset(zone->contents->apex,
		                                      KNOT_RRTYPE_SOA);
		serial = knot_soa_serial(soa);
	}

	log_zone_info("Zone '%s' %s (serial %" PRId64 ")\n", zone_name, action, serial);
>>>>>>> 9822a1ad
}

/*!
 * \brief Load or reload the zone.
 *
 * \param conf      Zone configuration.
 * \param server    Server.
 * \param old_zone  Already loaded zone (can be NULL).
 *
 * \return Error code, KNOT_EOK if successful.
 */
static zone_t *create_zone(conf_zone_t *conf, server_t *server, zone_t *old_zone)
{
	assert(conf);
	assert(server);
	
	zone_t *zone = zone_new(conf);
	if (!zone) {
		return NULL;
	}

	if (old_zone) {
		zone->contents = old_zone->contents;
	}

	zone_status_t zstatus = zone_file_status(old_zone, conf);

	switch (zstatus) {
	case ZONE_STATUS_FOUND_NEW:
	case ZONE_STATUS_FOUND_UPDATED:
		zone_events_schedule(zone, ZONE_EVENT_RELOAD, 1);
		break;
	case ZONE_STATUS_BOOSTRAP:
		zone_events_schedule(zone, ZONE_EVENT_REFRESH, 1);
		break;
	case ZONE_STATUS_NOT_FOUND:
	case ZONE_STATUS_FOUND_CURRENT:
		break;
	default:
		assert(0);
	}

	int result = zone_events_setup(zone, server->workers, &server->sched);
	if (result != KNOT_EOK) {
		zone->conf = NULL;
		zone_free(&zone);
		return NULL;
	}

	log_zone_load_info(zone, conf->name, zstatus);

	return zone;
}

#if 0

/*!
 * \brief Load/reload the zone, apply journal, sign it and schedule XFR sync.
 *
 * \param[in]  old_zone  Old zone (if loaded).
 * \param[in]  conf      Zone configuration.
 * \param[in]  server    Name server structure.
 *
 * \return Updated zone on success, NULL otherwise.
 */
static zone_t* update_zone(zone_t *old_zone, conf_zone_t *conf, server_t *server)
{
	assert(conf);

	int result = KNOT_ERROR;

	// Load zone.
	zone_t *new_zone = create_zone(old_zone, conf, server);
	if (!new_zone) {
		return NULL;
	}

	bool new_content = (old_zone == NULL || old_zone->contents != new_zone->contents);

	result = zones_journal_apply(new_zone);
	if (result != KNOT_EOK && result != KNOT_ERANGE && result != KNOT_ENOENT) {
		log_zone_error("Zone '%s' failed to apply changes from journal - %s\n",
		               conf->name, knot_strerror(result));
		goto fail;
	}

	result = zones_do_diff_and_sign(new_zone, old_zone, new_content);
	if (result != KNOT_EOK) {
		if (result == KNOT_ESPACE) {
			log_zone_error("Zone '%s' journal size is too small to fit the changes.\n",
			               conf->name);
		} else {
			log_zone_error("Zone '%s' failed to store changes in the journal - %s\n",
			               conf->name, knot_strerror(result));
		}
		goto fail;
	}

fail:
	assert(new_zone);

	if (result == KNOT_EOK) {
		return new_zone;
	} else {
		/* Preserved zone, don't free the shared contents. */
		if (!new_content) {
			new_zone->contents = NULL;
		}

		/* Disconnect config, caller is responsible for it. */
		new_zone->conf = NULL;
		zone_free(&new_zone);
	}

	return NULL;
}

/*!
 * \brief Check zone configuration constraints.
 */
static int update_zone_postcond(zone_t *new_zone, const conf_t *config)
{
	/* Bootstrapped zone, no checks apply. */
	if (new_zone->contents == NULL) {
		return KNOT_EOK;
	}

	/* Check minimum EDNS0 payload if signed. (RFC4035/sec. 3) */
	if (knot_zone_contents_is_signed(new_zone->contents)) {
		unsigned edns_dnssec_min = EDNS_MIN_DNSSEC_PAYLOAD;
		if (config->max_udp_payload < edns_dnssec_min) {
			log_zone_warning("EDNS payload lower than %uB for "
			                 "DNSSEC-enabled zone '%s'.\n",
			                 edns_dnssec_min, new_zone->conf->name);
		}
	}

	/* Check NSEC3PARAM state if present. */
	int result = knot_zone_contents_load_nsec3param(new_zone->contents);
	if (result != KNOT_EOK) {
		log_zone_error("NSEC3 signed zone has invalid or no "
			       "NSEC3PARAM record.\n");
		return result;
	}

	return KNOT_EOK;
}

<<<<<<< HEAD
#endif

#if 0
=======
/*! \brief Context for threaded zone loader. */
typedef struct {
	const struct conf_t *config;
	server_t        *server;
	knot_zonedb_t   *db_old;
	knot_zonedb_t   *db_new;
	hattrie_iter_t  *z_iter;
	pthread_mutex_t lock;
} zone_loader_ctx_t;
>>>>>>> 9822a1ad

/*! Thread entrypoint for loading zones. */
static int zone_loader_thread(dthread_t *thread)
{
<<<<<<< HEAD
=======
	if (thread == NULL || thread->data == NULL) {
		return KNOT_EINVAL;
	}

	zone_t *zone = NULL;
	conf_zone_t *zone_config = NULL;
	zone_loader_ctx_t *ctx = (zone_loader_ctx_t *)thread->data;
	for(;;) {
		/* Fetch zone configuration from the list. */
		pthread_mutex_lock(&ctx->lock);
		if (hattrie_iter_finished(ctx->z_iter)) {
			pthread_mutex_unlock(&ctx->lock);
			break;
		}

		/* Disconnect from the list and start processing. */
		zone_config = (conf_zone_t *)*hattrie_iter_val(ctx->z_iter);
		hattrie_iter_next(ctx->z_iter);
		pthread_mutex_unlock(&ctx->lock);

		/* Retrive old zone (if exists). */
		knot_dname_t *apex = knot_dname_from_str(zone_config->name);
		if (!apex) {
			return KNOT_ENOMEM;
		}
		zone_t *old_zone = knot_zonedb_find(ctx->db_old, apex);
		knot_dname_free(&apex, NULL);
>>>>>>> 9822a1ad

		/* Update the zone. */
		zone = update_zone(old_zone, zone_config, ctx->server);
		if (zone == NULL) {
			conf_free_zone(zone_config);
			continue;
		}

		/* Check updated zone post-conditions. */
		int ret = update_zone_postcond(zone, ctx->config);

		/* Insert into database if properly loaded. */
		if (ret == KNOT_EOK) {
			pthread_mutex_lock(&ctx->lock);
			if (zone != NULL) {
				ret = knot_zonedb_insert(ctx->db_new, zone);
			}
			pthread_mutex_unlock(&ctx->lock);
		}

		/* Check for any failure. */
		if (ret != KNOT_EOK && zone) {
			/* Preserved zone, don't free the shared contents. */
			if (old_zone && old_zone->contents == zone->contents) {
				zone->contents = NULL;
			}

			zone_free(&zone);
		}
	}

	return KNOT_EOK;
}

#endif

/*!
 * \brief Create new zone database.
 * 
 * Zones that should be retained are just added from the old database to the
 * new. New zones are loaded.
 *
 * \param conf    New server configuration.
 * \param old_db  Old zone database (can be NULL).
 *
 * \return New zone database.
 */
static knot_zonedb_t *create_zonedb(const conf_t *conf, server_t *server)
{
<<<<<<< HEAD
	assert(conf);
	assert(server);
	
	knot_zonedb_t *db_old = server->zone_db;
	knot_zonedb_t *db_new = knot_zonedb_new(conf->zones_count);
	if (!db_new) {
		return NULL;
	}

	node_t *n = NULL;
	WALK_LIST(n, conf->zones) {
		conf_zone_t *zone_config = (conf_zone_t *)n;

		knot_dname_t *apex = knot_dname_from_str(zone_config->name);
		zone_t *old_zone = knot_zonedb_find(db_old, apex);
		knot_dname_free(&apex);

		zone_t *zone = create_zone(zone_config, server, old_zone);
		if (!zone) {
			log_server_error("Zone '%s' cannot be created.\n",
			                 zone_config->name);
			conf_free_zone(zone_config);
			continue;
		}

		knot_zonedb_insert(db_new, zone);
	}
	
	return db_new;
=======
	/* Initialize threaded loader. */
	zone_loader_ctx_t ctx = {0};
	ctx.config = conf;
	ctx.server = server;
	ctx.db_old = server->zone_db;
	ctx.db_new = knot_zonedb_new(hattrie_weight(conf->zones));
	if (ctx.db_new == NULL) {
		return NULL;
	}

	if (hattrie_weight(conf->zones) == 0) {
		return ctx.db_new;
	}

	const bool sorted = false;
	ctx.z_iter = hattrie_iter_begin(conf->zones, sorted);
	if (ctx.z_iter == NULL) {
		knot_zonedb_free(&ctx.db_new);
		return NULL;
	}

	if (pthread_mutex_init(&ctx.lock, NULL) < 0) {
		knot_zonedb_free(&ctx.db_new);
		return NULL;
	}

	/* Initialize threads. */
	size_t thread_count = MIN(hattrie_weight(conf->zones), dt_optimal_size());
	dt_unit_t *unit = NULL;
	unit = dt_create(thread_count, &zone_loader_thread,
	                 &zone_loader_destruct, &ctx);
	if (unit != NULL) {
		/* Start loading. */
		dt_start(unit);
		dt_join(unit);
		dt_delete(&unit);
	} else {
		knot_zonedb_free(&ctx.db_new);
		ctx.db_new = NULL;
	}

	pthread_mutex_destroy(&ctx.lock);
	hattrie_iter_free(ctx.z_iter);
	return ctx.db_new;
>>>>>>> 9822a1ad
}

/*!
 * \brief Remove old zones and zone database.
 *
 * \note Zone may be preserved in the new zone database, in this case
 *       new and old zone share the contents. Shared content is not freed.
 *
 * \param db_new New zone database.
 * \param db_old Old zone database.
  */
static int remove_old_zonedb(const knot_zonedb_t *db_new, knot_zonedb_t *db_old)
{
	if (db_old == NULL) {
		return KNOT_EOK;
	}

	knot_zonedb_iter_t it;
	knot_zonedb_iter_begin(db_new, &it);

	while(!knot_zonedb_iter_finished(&it)) {
		zone_t *new_zone = knot_zonedb_iter_val(&it);
		zone_t *old_zone = knot_zonedb_find(db_old, new_zone->name);
		
		if (old_zone) {
			old_zone->contents = NULL;
		}

		knot_zonedb_iter_next(&it);
	}

<<<<<<< HEAD
	synchronize_rcu();

=======
	/* Delete all deprecated zones and delete the old database. */
>>>>>>> 9822a1ad
	knot_zonedb_deep_free(&db_old);

	return KNOT_EOK;
}

/*- public API functions ----------------------------------------------------*/

/*!
 * \brief Update zone database according to configuration.
 */
int load_zones_from_config(const conf_t *conf, struct server_t *server)
{
	/* Check parameters */
	if (conf == NULL || server == NULL) {
		return KNOT_EINVAL;
	}

	/* Freeze zone timers. */
	if (server->zone_db) {
		// TODO: ne, tohle nechceme
		//knot_zonedb_foreach(server->zone_db, zone_events_freeze);
	}

	/* Insert all required zones to the new zone DB. */
	/*! \warning RCU must not be locked as some contents switching will
	             be required. */
	knot_zonedb_t *db_new = create_zonedb(conf, server);
	if (db_new == NULL) {
		log_server_error("Failed to create new zone database.\n");
		return KNOT_ENOMEM;
<<<<<<< HEAD
=======
	} else {
		size_t loaded = knot_zonedb_size(db_new);
		log_server_info("Loaded %zu out of %zu zones.\n",
		                loaded, hattrie_weight(conf->zones));
		if (loaded != hattrie_weight(conf->zones)) {
			log_server_warning("Not all the zones were loaded.\n");
		}
>>>>>>> 9822a1ad
	}

	/* Rebuild zone database search stack. */
	knot_zonedb_build_index(db_new);

	/* Switch the databases. */
	knot_zonedb_t *db_old = rcu_xchg_pointer(&server->zone_db, db_new);

	/* Wait for readers to finish reading old zone database. */
	synchronize_rcu();

	/* Thaw zone events now that the database is published. */
	if (server->zone_db) {
		knot_zonedb_foreach(server->zone_db, zone_events_start);
		// TODO: emit after loading
		//knot_zonedb_foreach(server->zone_db, zones_schedule_notify, server);
	}

	/*
	 * Remove all zones present in the new DB from the old DB.
	 * No new thread can access these zones in the old DB, as the
	 * databases are already switched.
	 */
	return remove_old_zonedb(db_new, db_old);
}<|MERGE_RESOLUTION|>--- conflicted
+++ resolved
@@ -20,15 +20,8 @@
 #include "knot/conf/conf.h"
 #include "knot/server/zone-load.h"
 #include "knot/server/zones.h"
-<<<<<<< HEAD
-=======
-#include "knot/zone/zone-create.h"
-#include "libknot/dname.h"
-#include "libknot/dnssec/crypto.h"
-#include "libknot/dnssec/random.h"
 #include "libknot/rdata/soa.h"
 #include "knot/zone/zone.h"
->>>>>>> 9822a1ad
 #include "knot/zone/zone.h"
 #include "knot/zone/zonedb.h"
 #include "libknot/dname.h"
@@ -91,80 +84,7 @@
 
 zone_t *load_zone_file(conf_zone_t *conf)
 {
-<<<<<<< HEAD
 	return NULL;
-=======
-	assert(conf);
-
-	/* Open zone file for parsing. */
-	zloader_t zl;
-	int ret = zonefile_open(&zl, conf);
-	if (ret != KNOT_EOK) {
-		log_zone_error("Failed to open zone file '%s': %s\n",
-		               conf->file, knot_strerror(ret));
-		return NULL;
-	}
-
-	/* Create the new zone. */
-	zone_t *zone = zone_new((conf_zone_t *)conf);
-	if (zone == NULL) {
-		log_zone_error("Failed to create zone '%s': %s\n",
-		               conf->name, knot_strerror(KNOT_ENOMEM));
-		return NULL;
-	}
-
-	struct stat st;
-	if (stat(conf->file, &st) < 0) {
-		/* Go silently and reset mtime to 0. */
-		memset(&st, 0, sizeof(struct stat));
-	}
-
-	/* Set the zone type (master/slave). If zone has no master set, we
-	 * are the primary master for this zone (i.e. zone type = master).
-	 */
-	zl.creator->master = (zone_master(zone) == NULL);
-
-	/* Load the zone contents. */
-	knot_zone_contents_t *zone_contents = zonefile_load(&zl);
-	zonefile_close(&zl);
-
-	/* Check the loader result. */
-	if (zone_contents == NULL) {
-		log_zone_error("Failed to load zone file '%s'.\n", conf->file);
-		zone->conf = NULL;
-		zone_free(&zone);
-		return NULL;
-	}
-
-	/* Link zone contents to zone. */
-	zone->contents = zone_contents;
-
-	/* Save the timestamp from the zone db file. */
-	zone->zonefile_mtime = st.st_mtime;
-	zone->zonefile_serial = knot_zone_serial(zone->contents);
-
-	return zone;
-}
-
-/*!
- * \brief Create a new zone structure according to documentation, but reuse
- *        existing zone content.
- */
-static zone_t *preserve_zone(conf_zone_t *conf, const zone_t *old_zone)
-{
-	assert(old_zone);
-
-	zone_t *new_zone = zone_new(conf);
-	if (!new_zone) {
-		log_zone_error("Preserving current zone '%s' failed: %s\n",
-		               conf->name, knot_strerror(KNOT_ENOMEM));
-		return NULL;
-	}
-
-	new_zone->contents = old_zone->contents;
-
-	return new_zone;
->>>>>>> 9822a1ad
 }
 
 /*!
@@ -191,18 +111,14 @@
 	}
 	assert(action);
 
-<<<<<<< HEAD
-	log_zone_info("Zone '%s' %s.\n", zone_name, action);
-=======
-	int64_t serial = 0;
+	uint32_t serial = 0;
 	if (zone->contents && zone->contents->apex) {
 		const knot_rdataset_t *soa = knot_node_rdataset(zone->contents->apex,
 		                                      KNOT_RRTYPE_SOA);
 		serial = knot_soa_serial(soa);
 	}
 
-	log_zone_info("Zone '%s' %s (serial %" PRId64 ")\n", zone_name, action, serial);
->>>>>>> 9822a1ad
+	log_zone_info("Zone '%s' %s (serial %u)\n", zone_name, action, serial);
 }
 
 /*!
@@ -331,7 +247,7 @@
 	}
 
 	/* Check minimum EDNS0 payload if signed. (RFC4035/sec. 3) */
-	if (knot_zone_contents_is_signed(new_zone->contents)) {
+	if (zone_contents_is_signed(new_zone->contents)) {
 		unsigned edns_dnssec_min = EDNS_MIN_DNSSEC_PAYLOAD;
 		if (config->max_udp_payload < edns_dnssec_min) {
 			log_zone_warning("EDNS payload lower than %uB for "
@@ -341,7 +257,7 @@
 	}
 
 	/* Check NSEC3PARAM state if present. */
-	int result = knot_zone_contents_load_nsec3param(new_zone->contents);
+	int result = zone_contents_load_nsec3param(new_zone->contents);
 	if (result != KNOT_EOK) {
 		log_zone_error("NSEC3 signed zone has invalid or no "
 			       "NSEC3PARAM record.\n");
@@ -351,27 +267,13 @@
 	return KNOT_EOK;
 }
 
-<<<<<<< HEAD
 #endif
 
 #if 0
-=======
-/*! \brief Context for threaded zone loader. */
-typedef struct {
-	const struct conf_t *config;
-	server_t        *server;
-	knot_zonedb_t   *db_old;
-	knot_zonedb_t   *db_new;
-	hattrie_iter_t  *z_iter;
-	pthread_mutex_t lock;
-} zone_loader_ctx_t;
->>>>>>> 9822a1ad
 
 /*! Thread entrypoint for loading zones. */
 static int zone_loader_thread(dthread_t *thread)
 {
-<<<<<<< HEAD
-=======
 	if (thread == NULL || thread->data == NULL) {
 		return KNOT_EINVAL;
 	}
@@ -399,7 +301,7 @@
 		}
 		zone_t *old_zone = knot_zonedb_find(ctx->db_old, apex);
 		knot_dname_free(&apex, NULL);
->>>>>>> 9822a1ad
+
 
 		/* Update the zone. */
 		zone = update_zone(old_zone, zone_config, ctx->server);
@@ -449,23 +351,23 @@
  */
 static knot_zonedb_t *create_zonedb(const conf_t *conf, server_t *server)
 {
-<<<<<<< HEAD
 	assert(conf);
 	assert(server);
 	
 	knot_zonedb_t *db_old = server->zone_db;
-	knot_zonedb_t *db_new = knot_zonedb_new(conf->zones_count);
+	knot_zonedb_t *db_new = knot_zonedb_new(hattrie_weight(conf->zones));
 	if (!db_new) {
 		return NULL;
 	}
 
-	node_t *n = NULL;
-	WALK_LIST(n, conf->zones) {
-		conf_zone_t *zone_config = (conf_zone_t *)n;
+	hattrie_iter_t *it = hattrie_iter_begin(conf->zones, false);
+	for (; !hattrie_iter_finished(it); hattrie_iter_next(it)) {
+
+		conf_zone_t *zone_config = (conf_zone_t *)*hattrie_iter_val(it);
 
 		knot_dname_t *apex = knot_dname_from_str(zone_config->name);
 		zone_t *old_zone = knot_zonedb_find(db_old, apex);
-		knot_dname_free(&apex);
+		knot_dname_free(&apex, NULL);
 
 		zone_t *zone = create_zone(zone_config, server, old_zone);
 		if (!zone) {
@@ -477,54 +379,9 @@
 
 		knot_zonedb_insert(db_new, zone);
 	}
+	hattrie_iter_free(it);
 	
 	return db_new;
-=======
-	/* Initialize threaded loader. */
-	zone_loader_ctx_t ctx = {0};
-	ctx.config = conf;
-	ctx.server = server;
-	ctx.db_old = server->zone_db;
-	ctx.db_new = knot_zonedb_new(hattrie_weight(conf->zones));
-	if (ctx.db_new == NULL) {
-		return NULL;
-	}
-
-	if (hattrie_weight(conf->zones) == 0) {
-		return ctx.db_new;
-	}
-
-	const bool sorted = false;
-	ctx.z_iter = hattrie_iter_begin(conf->zones, sorted);
-	if (ctx.z_iter == NULL) {
-		knot_zonedb_free(&ctx.db_new);
-		return NULL;
-	}
-
-	if (pthread_mutex_init(&ctx.lock, NULL) < 0) {
-		knot_zonedb_free(&ctx.db_new);
-		return NULL;
-	}
-
-	/* Initialize threads. */
-	size_t thread_count = MIN(hattrie_weight(conf->zones), dt_optimal_size());
-	dt_unit_t *unit = NULL;
-	unit = dt_create(thread_count, &zone_loader_thread,
-	                 &zone_loader_destruct, &ctx);
-	if (unit != NULL) {
-		/* Start loading. */
-		dt_start(unit);
-		dt_join(unit);
-		dt_delete(&unit);
-	} else {
-		knot_zonedb_free(&ctx.db_new);
-		ctx.db_new = NULL;
-	}
-
-	pthread_mutex_destroy(&ctx.lock);
-	hattrie_iter_free(ctx.z_iter);
-	return ctx.db_new;
->>>>>>> 9822a1ad
 }
 
 /*!
@@ -556,12 +413,7 @@
 		knot_zonedb_iter_next(&it);
 	}
 
-<<<<<<< HEAD
-	synchronize_rcu();
-
-=======
 	/* Delete all deprecated zones and delete the old database. */
->>>>>>> 9822a1ad
 	knot_zonedb_deep_free(&db_old);
 
 	return KNOT_EOK;
@@ -592,16 +444,6 @@
 	if (db_new == NULL) {
 		log_server_error("Failed to create new zone database.\n");
 		return KNOT_ENOMEM;
-<<<<<<< HEAD
-=======
-	} else {
-		size_t loaded = knot_zonedb_size(db_new);
-		log_server_info("Loaded %zu out of %zu zones.\n",
-		                loaded, hattrie_weight(conf->zones));
-		if (loaded != hattrie_weight(conf->zones)) {
-			log_server_warning("Not all the zones were loaded.\n");
-		}
->>>>>>> 9822a1ad
 	}
 
 	/* Rebuild zone database search stack. */
@@ -616,7 +458,7 @@
 	/* Thaw zone events now that the database is published. */
 	if (server->zone_db) {
 		knot_zonedb_foreach(server->zone_db, zone_events_start);
-		// TODO: emit after loading
+#warning TODO: emit after loading
 		//knot_zonedb_foreach(server->zone_db, zones_schedule_notify, server);
 	}
 
