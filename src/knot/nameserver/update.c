#include <config.h>

#include "knot/nameserver/update.h"
#include "knot/nameserver/internet.h"
#include "knot/nameserver/process_query.h"
#include "knot/nameserver/name-server.h"
#include "libknot/util/debug.h"
#include "knot/dnssec/zone-events.h"
#include "knot/updates/ddns.h"
#include "common/descriptor.h"
#include "knot/server/zones.h"

/* AXFR-specific logging (internal, expects 'qdata' variable set). */
#define UPDATE_LOG(severity, msg...) \
	QUERY_LOG(severity, qdata, "UPDATE", msg)

static int update_forward(struct query_data *qdata)
{
	/*! \todo This will be implemented when RESPONSE and REQUEST processors
	 *        are written. */
#if 0
	const zone_t* zone = qdata->zone;
	knot_pkt_t *query = qdata->pkt;
	const sockaddr_t *from = &qdata->param->query_source;

	rcu_read_lock();

	/* Check transport type. */
	zonedata_t *zd = (zonedata_t *)knot_zone_data(zone);
	unsigned flags = XFR_FLAG_UDP;
	if (ttype == NS_TRANSPORT_TCP) {
		flags = XFR_FLAG_TCP;
	}

	/* Prepare task. */
	knot_ns_xfr_t *rq = xfr_task_create(zone, XFR_TYPE_FORWARD, flags);
	if (!rq) {
		rcu_read_unlock();
		return KNOT_ENOMEM;
	}
	xfr_task_setaddr(rq, &zd->xfr_in.master, &zd->xfr_in.via);

	/* Copy query originator data. */
	rq->fwd_src_fd = fd;
	memcpy(&rq->fwd_addr, from, sizeof(sockaddr_t));
	rq->packet_nr = knot_wire_get_id(query->wire);

	/* Duplicate query to keep it in memory during forwarding. */
	rq->query = knot_pkt_new(NULL, query->size, NULL);
	if (!rq->query) {
		xfr_task_free(rq);
		rcu_read_unlock();
		return KNOT_ENOMEM;
	}
	memcpy(rq->query->wire, query->wire, query->size);

	/* Retain pointer to zone and issue. */
	rcu_read_unlock();
	int ret = xfr_enqueue(zd->server->xfr, rq);
	if (ret != KNOT_EOK) {
		xfr_task_free(rq);
	}
#endif

	qdata->rcode = KNOT_RCODE_NOTIMPL;
	return NS_PROC_FAIL;
}

<<<<<<< HEAD
static int update_process(knot_pkt_t *resp, struct query_data *qdata)
{
	/*! \todo Reusing the API for compatibility reasons. */
	knot_rcode_t rcode = qdata->rcode;
	int ret = zones_process_update_auth((zone_t *)qdata->zone, qdata->query,
	                                    &rcode,
	                                    &qdata->param->query_source,
	                                    qdata->sign.tsig_key);
	qdata->rcode = rcode;
	return ret;
}

=======
>>>>>>> 97b06e10
static int update_prereq_check(struct query_data *qdata)
{
	knot_pkt_t *query = qdata->query;
	const knot_zone_contents_t *contents = qdata->zone->contents;

	/*
	 * 2) DDNS Prerequisities Section processing (RFC2136, Section 3.2).
	 *
	 * \note Permissions section means probably policies and fine grained
	 *       access control, not transaction security.
	 */
	knot_rcode_t rcode = KNOT_RCODE_NOERROR;
	knot_ddns_prereq_t *prereqs = NULL;
	int ret = knot_ddns_process_prereqs(query, &prereqs, &rcode);
	if (ret == KNOT_EOK) {
		ret = knot_ddns_check_prereqs(contents, &prereqs, &rcode);
		knot_ddns_prereqs_free(&prereqs);
	}
	qdata->rcode = rcode;

	return ret;
}

static int update_process(knot_pkt_t *resp, struct query_data *qdata)
{
	/* Check prerequisites. */
	int ret = update_prereq_check(qdata);
	if (ret != KNOT_EOK) {
		return ret;
	}

	/*! \todo Reusing the API for compatibility reasons. */
	knot_rcode_t rcode = qdata->rcode;
	ret = zones_process_update_auth((knot_zone_t *)qdata->zone, qdata->query,
	                                &rcode,
	                                &qdata->param->query_source,
	                                qdata->sign.tsig_key);
	qdata->rcode = rcode;
	return ret;
}

int update_answer(knot_pkt_t *pkt, knot_nameserver_t *ns, struct query_data *qdata)
{
	/* RFC1996 require SOA question. */
	NS_NEED_QTYPE(qdata, KNOT_RRTYPE_SOA, KNOT_RCODE_FORMERR);

	/* Need valid transaction security. */
	zonedata_t *zone_data = (zonedata_t *)knot_zone_data(qdata->zone);
	NS_NEED_AUTH(zone_data->update_in, qdata);

	/*! \note NOTIFY/RFC1996 isn't clear on error RCODEs.
	 *        Most servers use NOTAUTH from RFC2136. */
	NS_NEED_VALID_ZONE(qdata, KNOT_RCODE_NOTAUTH);

	zone_t *zone = (zone_t *)qdata->zone;

	/* Allow pass-through of an unknown TSIG in DDNS forwarding (must have zone). */
<<<<<<< HEAD
	if (zone->xfr_in.has_master) {
		return update_forward(qdata);
	}

	/* Need valid transaction security. */
	NS_NEED_AUTH(zone->update_in, qdata);

=======
	if (zone_data->xfr_in.has_master) {
		return update_forward(qdata);
	}

>>>>>>> 97b06e10
	/*
	 * Check if UPDATE not running already.
	 */
	if (pthread_mutex_trylock(&zone->ddns_lock) != 0) {
		qdata->rcode = KNOT_RCODE_SERVFAIL;
		log_zone_error("Failed to process UPDATE for "
		               "zone %s: Another UPDATE in progress.\n",
		               zone->conf->name);
		return NS_PROC_FAIL;
	}

	struct timeval t_start = {0}, t_end = {0};
	gettimeofday(&t_start, NULL);
	UPDATE_LOG(LOG_INFO, "Started (serial %u).", knot_zone_serial(qdata->zone->contents));

	/* Reserve space for TSIG. */
	knot_pkt_reserve(pkt, tsig_wire_maxsize(qdata->sign.tsig_key));

<<<<<<< HEAD
	/* Check prerequisites. */
	if (update_prereq_check(qdata) != KNOT_EOK) {
		pthread_mutex_unlock(&zone->ddns_lock);
		return NS_PROC_FAIL;
	}

	/* Process UPDATE. */
	if (update_process(pkt, qdata) != KNOT_EOK) {
		pthread_mutex_unlock(&zone->ddns_lock);
=======
	/* Process UPDATE. */
	int ret = update_process(pkt, qdata);

	pthread_mutex_unlock(&zone_data->ddns_lock);

	/* Evaluate */
	switch(ret) {
	case KNOT_EOK:    /* Last response. */
		gettimeofday(&t_end, NULL);
		UPDATE_LOG(LOG_INFO, "Finished in %.02fs.",
		           time_diff(&t_start, &t_end) / 1000.0);
		return NS_PROC_DONE;
		break;
	default:          /* Generic error. */
		UPDATE_LOG(LOG_ERR, "%s", knot_strerror(ret));
>>>>>>> 97b06e10
		return NS_PROC_FAIL;
	}
}

<<<<<<< HEAD
	pthread_mutex_unlock(&zone->ddns_lock);
	return NS_PROC_DONE;
}
=======
#undef UPDATE_LOG
>>>>>>> 97b06e10
<|MERGE_RESOLUTION|>--- conflicted
+++ resolved
@@ -66,21 +66,6 @@
 	return NS_PROC_FAIL;
 }
 
-<<<<<<< HEAD
-static int update_process(knot_pkt_t *resp, struct query_data *qdata)
-{
-	/*! \todo Reusing the API for compatibility reasons. */
-	knot_rcode_t rcode = qdata->rcode;
-	int ret = zones_process_update_auth((zone_t *)qdata->zone, qdata->query,
-	                                    &rcode,
-	                                    &qdata->param->query_source,
-	                                    qdata->sign.tsig_key);
-	qdata->rcode = rcode;
-	return ret;
-}
-
-=======
->>>>>>> 97b06e10
 static int update_prereq_check(struct query_data *qdata)
 {
 	knot_pkt_t *query = qdata->query;
@@ -114,7 +99,7 @@
 
 	/*! \todo Reusing the API for compatibility reasons. */
 	knot_rcode_t rcode = qdata->rcode;
-	ret = zones_process_update_auth((knot_zone_t *)qdata->zone, qdata->query,
+	ret = zones_process_update_auth((zone_t *)qdata->zone, qdata->query,
 	                                &rcode,
 	                                &qdata->param->query_source,
 	                                qdata->sign.tsig_key);
@@ -128,30 +113,18 @@
 	NS_NEED_QTYPE(qdata, KNOT_RRTYPE_SOA, KNOT_RCODE_FORMERR);
 
 	/* Need valid transaction security. */
-	zonedata_t *zone_data = (zonedata_t *)knot_zone_data(qdata->zone);
-	NS_NEED_AUTH(zone_data->update_in, qdata);
+	zone_t *zone = (zone_t *)qdata->zone;
+	NS_NEED_AUTH(zone->update_in, qdata);
 
 	/*! \note NOTIFY/RFC1996 isn't clear on error RCODEs.
 	 *        Most servers use NOTAUTH from RFC2136. */
 	NS_NEED_VALID_ZONE(qdata, KNOT_RCODE_NOTAUTH);
 
-	zone_t *zone = (zone_t *)qdata->zone;
-
 	/* Allow pass-through of an unknown TSIG in DDNS forwarding (must have zone). */
-<<<<<<< HEAD
 	if (zone->xfr_in.has_master) {
 		return update_forward(qdata);
 	}
 
-	/* Need valid transaction security. */
-	NS_NEED_AUTH(zone->update_in, qdata);
-
-=======
-	if (zone_data->xfr_in.has_master) {
-		return update_forward(qdata);
-	}
-
->>>>>>> 97b06e10
 	/*
 	 * Check if UPDATE not running already.
 	 */
@@ -170,21 +143,10 @@
 	/* Reserve space for TSIG. */
 	knot_pkt_reserve(pkt, tsig_wire_maxsize(qdata->sign.tsig_key));
 
-<<<<<<< HEAD
-	/* Check prerequisites. */
-	if (update_prereq_check(qdata) != KNOT_EOK) {
-		pthread_mutex_unlock(&zone->ddns_lock);
-		return NS_PROC_FAIL;
-	}
-
-	/* Process UPDATE. */
-	if (update_process(pkt, qdata) != KNOT_EOK) {
-		pthread_mutex_unlock(&zone->ddns_lock);
-=======
 	/* Process UPDATE. */
 	int ret = update_process(pkt, qdata);
 
-	pthread_mutex_unlock(&zone_data->ddns_lock);
+	pthread_mutex_unlock(&zone->ddns_lock);
 
 	/* Evaluate */
 	switch(ret) {
@@ -196,15 +158,8 @@
 		break;
 	default:          /* Generic error. */
 		UPDATE_LOG(LOG_ERR, "%s", knot_strerror(ret));
->>>>>>> 97b06e10
 		return NS_PROC_FAIL;
 	}
 }
 
-<<<<<<< HEAD
-	pthread_mutex_unlock(&zone->ddns_lock);
-	return NS_PROC_DONE;
-}
-=======
-#undef UPDATE_LOG
->>>>>>> 97b06e10
+#undef UPDATE_LOG