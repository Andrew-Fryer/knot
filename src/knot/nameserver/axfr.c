--- conflicted
+++ resolved
@@ -101,15 +101,10 @@
 
 	/* Create transfer processing context. */
 	mm_ctx_t *mm = qdata->mm;
-<<<<<<< HEAD
+
 	zone_contents_t *zone = qdata->zone->contents;
-	struct xfr_proc *xfer = mm->alloc(mm->ctx, sizeof(struct axfr_proc));
-	if (xfer == NULL) {
-=======
-	knot_zone_contents_t *zone = qdata->zone->contents;
 	struct axfr_proc *axfr = mm->alloc(mm->ctx, sizeof(struct axfr_proc));
 	if (axfr == NULL) {
->>>>>>> 9822a1ad
 		return KNOT_ENOMEM;
 	}
 	memset(axfr, 0, sizeof(struct axfr_proc));
@@ -139,13 +134,9 @@
 	int ret = KNOT_EOK;
 	mm_ctx_t *mm = qdata->mm;
 	struct xfr_proc *xfer = qdata->ext;
-<<<<<<< HEAD
+
 	zone_contents_t *zone = qdata->zone->contents;
-	knot_rrset_t *soa_rr = knot_node_get_rrset(zone->apex, KNOT_RRTYPE_SOA);
-=======
-	knot_zone_contents_t *zone = qdata->zone->contents;
 	knot_rrset_t soa_rr = knot_node_rrset(zone->apex, KNOT_RRTYPE_SOA);
->>>>>>> 9822a1ad
 
 	/* Prepend SOA on first packet. */
 	if (xfer->npkts == 0) {
@@ -247,13 +238,7 @@
 
 	dbg_ns("ns_process_axfrin: incoming packet, wire size: %zu\n",
 	       xfr->wire_size);
-<<<<<<< HEAD
-	int ret = xfrin_process_axfr_packet(xfr,
-	                                    (zone_contents_t **)&xfr->data);
-=======
-	int ret = xfrin_process_axfr_packet(pkt, xfr,
-	                                    (knot_zone_contents_t **)&xfr->data);
->>>>>>> 9822a1ad
+	int ret = xfrin_process_axfr_packet(pkt, xfr, (zone_contents_t **)&xfr->data);
 	if (ret > 0) { // transfer finished
 		dbg_ns("ns_process_axfrin: AXFR finished, zone created.\n");
 
