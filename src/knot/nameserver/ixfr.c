/*  Copyright (C) 2015 CZ.NIC, z.s.p.o. <knot-dns@labs.nic.cz>

    This program is free software: you can redistribute it and/or modify
    it under the terms of the GNU General Public License as published by
    the Free Software Foundation, either version 3 of the License, or
    (at your option) any later version.

    This program is distributed in the hope that it will be useful,
    but WITHOUT ANY WARRANTY; without even the implied warranty of
    MERCHANTABILITY or FITNESS FOR A PARTICULAR PURPOSE.  See the
    GNU General Public License for more details.

    You should have received a copy of the GNU General Public License
    along with this program.  If not, see <http://www.gnu.org/licenses/>.
*/

#include <urcu.h>

#include "knot/common/log.h"
#include "knot/nameserver/ixfr.h"
#include "knot/nameserver/axfr.h"
#include "knot/nameserver/internet.h"
#include "knot/updates/apply.h"
#include "knot/zone/serial.h"
#include "libknot/libknot.h"
#include "contrib/mempattern.h"
#include "contrib/print.h"
#include "contrib/sockaddr.h"

/* ------------------------ IXFR-out processing ----------------------------- */

/*! \brief IXFR-in processing states. */
enum ixfr_states {
	IXFR_START = 0,  /* IXFR-in starting, expecting final SOA. */
	IXFR_SOA_DEL,    /* Expecting starting SOA. */
	IXFR_SOA_ADD,    /* Expecting ending SOA. */
	IXFR_DEL,        /* Expecting RR to delete. */
	IXFR_ADD,        /* Expecting RR to add. */
	IXFR_DONE        /* Processing done, IXFR-in complete. */
};

/*! \brief Extended structure for IXFR-in/IXFR-out processing. */
struct ixfr_proc {
	struct xfr_proc proc;          /* Generic transfer processing context. */
	changeset_iter_t cur;          /* Current changeset iteration state.*/
	knot_rrset_t cur_rr;           /* Currently processed RRSet. */
	int state;                     /* IXFR-in state. */
	knot_rrset_t *final_soa;       /* First SOA received via IXFR. */
	list_t changesets;             /* Processed changesets. */
	size_t change_count;           /* Count of changesets received. */
	zone_t *zone;                  /* Modified zone - for journal access. */
	knot_mm_t *mm;                 /* Memory context for RR allocations. */
	struct query_data *qdata;
	const knot_rrset_t *soa_from;
	const knot_rrset_t *soa_to;
};

/* IXFR-out-specific logging (internal, expects 'qdata' variable set). */
#define IXFROUT_LOG(severity, msg, ...) \
	QUERY_LOG(severity, qdata, "IXFR, outgoing", msg, ##__VA_ARGS__)

/*! \brief Helper macro for putting RRs into packet. */
#define IXFR_SAFE_PUT(pkt, rr) \
	ret = knot_pkt_put((pkt), 0, (rr), KNOT_PF_NOTRUNC); \
	if (ret != KNOT_EOK) { \
		return ret; \
	}

/*! \brief Puts current RR into packet, stores state for retries. */
static int ixfr_put_chg_part(knot_pkt_t *pkt, struct ixfr_proc *ixfr,
                             changeset_iter_t *itt)
{
	assert(pkt);
	assert(ixfr);
	assert(itt);

	if (knot_rrset_empty(&ixfr->cur_rr)) {
		ixfr->cur_rr = changeset_iter_next(itt);
	}
	int ret = KNOT_EOK; // Declaration for IXFR_SAFE_PUT macro
	while(!knot_rrset_empty(&ixfr->cur_rr)) {
		IXFR_SAFE_PUT(pkt, &ixfr->cur_rr);
		ixfr->cur_rr = changeset_iter_next(itt);
	}

	return ret;
}

/*! \brief Tests if iteration has started. */
static bool iter_empty(struct ixfr_proc *ixfr)
{
	return EMPTY_LIST(ixfr->cur.iters) && knot_rrset_empty(&ixfr->cur_rr);
}

/*!
 * \brief Process single changeset.
 * \note Keep in mind that this function must be able to resume processing,
 *       for example if it fills a packet and returns ESPACE, it is called again
 *       with next empty answer and it must resume the processing exactly where
 *       it's left off.
 */
static int ixfr_process_changeset(knot_pkt_t *pkt, const void *item,
                                  struct xfr_proc *xfer)
{
	int ret = KNOT_EOK;
	struct ixfr_proc *ixfr = (struct ixfr_proc *)xfer;
	changeset_t *chgset = (changeset_t *)item;

	/* Put former SOA. */
	if (ixfr->state == IXFR_SOA_DEL) {
		IXFR_SAFE_PUT(pkt, chgset->soa_from);
		ixfr->state = IXFR_DEL;
	}

	/* Put REMOVE RRSets. */
	if (ixfr->state == IXFR_DEL) {
		if (iter_empty(ixfr)) {
			ret = changeset_iter_rem(&ixfr->cur, chgset, false);
			if (ret != KNOT_EOK) {
				return ret;
			}
		}
		ret = ixfr_put_chg_part(pkt, ixfr, &ixfr->cur);
		if (ret != KNOT_EOK) {
			return ret;
		}
		changeset_iter_clear(&ixfr->cur);
		ixfr->state = IXFR_SOA_ADD;
	}

	/* Put next SOA. */
	if (ixfr->state == IXFR_SOA_ADD) {
		IXFR_SAFE_PUT(pkt, chgset->soa_to);
		ixfr->state = IXFR_ADD;
	}

	/* Put Add RRSets. */
	if (ixfr->state == IXFR_ADD) {
		if (iter_empty(ixfr)) {
			ret = changeset_iter_add(&ixfr->cur, chgset, false);
			if (ret != KNOT_EOK) {
				return ret;
			}
		}
		ret = ixfr_put_chg_part(pkt, ixfr, &ixfr->cur);
		if (ret != KNOT_EOK) {
			return ret;
		}
		changeset_iter_clear(&ixfr->cur);
		ixfr->state = IXFR_SOA_DEL;
	}

	/* Finished change set. */
	struct query_data *qdata = ixfr->qdata; /*< Required for IXFROUT_LOG() */
	const uint32_t serial_from = knot_soa_serial(&chgset->soa_from->rrs);
	const uint32_t serial_to = knot_soa_serial(&chgset->soa_to->rrs);
	IXFROUT_LOG(LOG_DEBUG, "serial %u -> %u", serial_from, serial_to);

	return ret;
}

#undef IXFR_SAFE_PUT

/*! \brief Loads IXFRs from journal. */
static int ixfr_load_chsets(list_t *chgsets, const zone_t *zone,
                            const knot_rrset_t *their_soa)
{
	assert(chgsets);
	assert(zone);

	/* Compare serials. */
	uint32_t serial_to = zone_contents_serial(zone->contents);
	uint32_t serial_from = knot_soa_serial(&their_soa->rrs);
	int ret = serial_compare(serial_to, serial_from);
	if (ret <= 0) { /* We have older/same age zone. */
		return KNOT_EUPTODATE;
	}

	char *path = conf_journalfile(conf(), zone->name);
	pthread_mutex_lock((pthread_mutex_t *)&zone->journal_lock);
	ret = journal_load_changesets(path, zone, chgsets, serial_from, serial_to);
	pthread_mutex_unlock((pthread_mutex_t *)&zone->journal_lock);
	free(path);

	if (ret != KNOT_EOK) {
		changesets_free(chgsets);
	}

	return ret;
}

/*! \brief Check IXFR query validity. */
static int ixfr_query_check(struct query_data *qdata)
{
	/* Check if zone exists. */
	NS_NEED_ZONE(qdata, KNOT_RCODE_NOTAUTH);

	/* Need IXFR query type. */
	NS_NEED_QTYPE(qdata, KNOT_RRTYPE_IXFR, KNOT_RCODE_FORMERR);
	/* Need SOA authority record. */
	const knot_pktsection_t *authority = knot_pkt_section(qdata->query, KNOT_AUTHORITY);
	const knot_rrset_t *their_soa = knot_pkt_rr(authority, 0);
	if (authority->count < 1 || their_soa->type != KNOT_RRTYPE_SOA) {
		qdata->rcode = KNOT_RCODE_FORMERR;
		return KNOT_STATE_FAIL;
	}
	/* SOA needs to match QNAME. */
	NS_NEED_QNAME(qdata, their_soa->owner, KNOT_RCODE_FORMERR);

	/* Check transcation security and zone contents. */
	NS_NEED_AUTH(qdata, qdata->zone->name, ACL_ACTION_TRANSFER);
	NS_NEED_ZONE_CONTENTS(qdata, KNOT_RCODE_SERVFAIL); /* Check expiration. */

	return KNOT_STATE_DONE;
}

/*! \brief Cleans up ixfr processing context. */
static void ixfr_answer_cleanup(struct query_data *qdata)
{
	struct ixfr_proc *ixfr = (struct ixfr_proc *)qdata->ext;
	knot_mm_t *mm = qdata->mm;

	ptrlist_free(&ixfr->proc.nodes, mm);
	changeset_iter_clear(&ixfr->cur);
	changesets_free(&ixfr->changesets);
	mm_free(mm, qdata->ext);

	/* Allow zone changes (finished). */
	rcu_read_unlock();
}

/*! \brief Inits ixfr processing context. */
static int ixfr_answer_init(struct query_data *qdata)
{
	/* Check IXFR query validity. */
	int state = ixfr_query_check(qdata);
	if (state == KNOT_STATE_FAIL) {
		if (qdata->rcode == KNOT_RCODE_FORMERR) {
			return KNOT_EMALF;
		} else {
			return KNOT_EDENIED;
		}
	}

	/* Compare serials. */
	const knot_pktsection_t *authority = knot_pkt_section(qdata->query, KNOT_AUTHORITY);
	const knot_rrset_t *their_soa = knot_pkt_rr(authority, 0);
	list_t chgsets;
	init_list(&chgsets);
	int ret = ixfr_load_chsets(&chgsets, (zone_t *)qdata->zone, their_soa);
	if (ret != KNOT_EOK) {
		return ret;
	}

	/* Initialize transfer processing. */
	knot_mm_t *mm = qdata->mm;
	struct ixfr_proc *xfer = mm_alloc(mm, sizeof(struct ixfr_proc));
	if (xfer == NULL) {
		changesets_free(&chgsets);
		return KNOT_ENOMEM;
	}
	memset(xfer, 0, sizeof(struct ixfr_proc));
	gettimeofday(&xfer->proc.tstamp, NULL);
	xfer->state = IXFR_SOA_DEL;
	init_list(&xfer->proc.nodes);
	init_list(&xfer->changesets);
	init_list(&xfer->cur.iters);
	knot_rrset_init_empty(&xfer->cur_rr);
	add_tail_list(&xfer->changesets, &chgsets);
	xfer->qdata = qdata;

	/* Put all changesets to processing queue. */
	changeset_t *chs = NULL;
	WALK_LIST(chs, xfer->changesets) {
		ptrlist_add(&xfer->proc.nodes, chs, mm);
	}

	/* Keep first and last serial. */
	chs = HEAD(xfer->changesets);
	xfer->soa_from = chs->soa_from;
	chs = TAIL(xfer->changesets);
	xfer->soa_to = chs->soa_to;

	/* Set up cleanup callback. */
	qdata->ext = xfer;
	qdata->ext_cleanup = &ixfr_answer_cleanup;

	/* No zone changes during multipacket answer (unlocked in axfr_answer_cleanup) */
	rcu_read_lock();

	return KNOT_EOK;
}

/*! \brief Sends response to SOA query. */
static int ixfr_answer_soa(knot_pkt_t *pkt, struct query_data *qdata)
{
	if (pkt == NULL || qdata == NULL) {
		return KNOT_STATE_FAIL;
	}

	/* Check query. */
	int state = ixfr_query_check(qdata);
	if (state == KNOT_STATE_FAIL) {
		return state; /* Malformed query. */
	}

	/* Reserve space for TSIG. */
	knot_pkt_reserve(pkt, knot_tsig_wire_maxsize(&qdata->sign.tsig_key));

	/* Guaranteed to have zone contents. */
	const zone_node_t *apex = qdata->zone->contents->apex;
	knot_rrset_t soa_rr = node_rrset(apex, KNOT_RRTYPE_SOA);
	if (knot_rrset_empty(&soa_rr)) {
		return KNOT_STATE_FAIL;
	}
	int ret = knot_pkt_put(pkt, 0, &soa_rr, 0);
	if (ret != KNOT_EOK) {
		qdata->rcode = KNOT_RCODE_SERVFAIL;
		return KNOT_STATE_FAIL;
	}

	return KNOT_STATE_DONE;
}

/* ------------------------- IXFR-in processing ----------------------------- */

/* IXFR-in-specific logging (internal, expects 'adata' variable set). */
#define IXFRIN_LOG(severity, msg, ...) \
	ANSWER_LOG(severity, adata, "IXFR, incoming", msg, ##__VA_ARGS__)

/*! \brief Checks whether server responded with AXFR-style IXFR. */
static bool ixfr_is_axfr(const knot_pkt_t *pkt)
{
	const knot_pktsection_t *answer = knot_pkt_section(pkt, KNOT_ANSWER);
	return answer->count >= 2 &&
	       knot_pkt_rr(answer, 0)->type == KNOT_RRTYPE_SOA &&
	       knot_pkt_rr(answer, 1)->type != KNOT_RRTYPE_SOA;
}

/*! \brief Cleans up data allocated by IXFR-in processing. */
static void ixfrin_cleanup(struct answer_data *data)
{
	struct ixfr_proc *proc = data->ext;
	if (proc) {
		changesets_free(&proc->changesets);
		knot_rrset_free(&proc->final_soa, proc->mm);
		mm_free(data->mm, proc);
		data->ext = NULL;
	}
}

/*! \brief Initializes IXFR-in processing context. */
static int ixfrin_answer_init(struct answer_data *data)
{
	struct ixfr_proc *proc = mm_alloc(data->mm, sizeof(struct ixfr_proc));
	if (proc == NULL) {
		return KNOT_ENOMEM;
	}
	memset(proc, 0, sizeof(struct ixfr_proc));
	gettimeofday(&proc->proc.tstamp, NULL);

	init_list(&proc->changesets);

	proc->state = IXFR_START;
	proc->zone = data->param->zone;
	proc->mm = data->mm;

	data->ext = proc;
	data->ext_cleanup = &ixfrin_cleanup;

	return KNOT_EOK;
}

/*! \brief Finalizes IXFR-in processing. */
static int ixfrin_finalize(struct answer_data *adata)
{
	struct ixfr_proc *ixfr = adata->ext;
	assert(ixfr->state == IXFR_DONE);

	apply_ctx_t a_ctx;
	apply_init_ctx(&a_ctx);

	zone_contents_t *new_contents;
	int ret = apply_changesets(&a_ctx, ixfr->zone, &ixfr->changesets, &new_contents);
	if (ret != KNOT_EOK) {
		IXFRIN_LOG(LOG_WARNING, "failed to apply changes to zone (%s)",
		           knot_strerror(ret));
		return ret;
	}

	/* Write changes to journal. */
	ret = zone_changes_store(adata->param->conf, ixfr->zone, &ixfr->changesets);
	if (ret != KNOT_EOK) {
		IXFRIN_LOG(LOG_WARNING, "failed to write changes to journal (%s)",
		           knot_strerror(ret));
		update_rollback(&a_ctx);
		update_free_zone(&new_contents);
		return ret;
	}

	/* Switch zone contents. */
	zone_contents_t *old_contents = zone_switch_contents(ixfr->zone, new_contents);
	ixfr->zone->flags &= ~ZONE_EXPIRED;
	synchronize_rcu();
<<<<<<< HEAD
	update_free_zone(&old_contents);

	update_cleanup(&a_ctx);
=======
>>>>>>> d050273e

	struct timeval now = {0};
	gettimeofday(&now, NULL);
	IXFRIN_LOG(LOG_INFO, "finished, "
	           "serial %u -> %u, %.02f seconds, %u messages, %u bytes",
	           zone_contents_serial(old_contents),
	           zone_contents_serial(new_contents),
	           time_diff(&ixfr->proc.tstamp, &now) / 1000.0,
	           ixfr->proc.npkts, ixfr->proc.nbytes);

	update_free_zone(&old_contents);
	updates_cleanup(&ixfr->changesets);

	return KNOT_EOK;
}

/*! \brief Stores starting SOA into changesets structure. */
static int solve_start(const knot_rrset_t *rr, struct ixfr_proc *proc)
{
	assert(proc->final_soa == NULL);
	if (rr->type != KNOT_RRTYPE_SOA) {
		return KNOT_EMALF;
	}

	// Store the first SOA for later use.
	proc->final_soa = knot_rrset_copy(rr, proc->mm);
	if (proc->final_soa == NULL) {
		return KNOT_ENOMEM;
	}

	return KNOT_EOK;
}

/*! \brief Decides what to do with a starting SOA (deletions). */
static int solve_soa_del(const knot_rrset_t *rr, struct ixfr_proc *proc)
{
	if (rr->type != KNOT_RRTYPE_SOA) {
		return KNOT_EMALF;
	}

	// Create new changeset.
	changeset_t *change = changeset_new(proc->zone->name);
	if (change == NULL) {
		return KNOT_ENOMEM;
	}

	// Store SOA into changeset.
	change->soa_from = knot_rrset_copy(rr, NULL);
	if (change->soa_from == NULL) {
		changeset_clear(change);
		return KNOT_ENOMEM;
	}

	// Add changeset.
	add_tail(&proc->changesets, &change->n);
	++proc->change_count;

	return KNOT_EOK;
}

/*! \brief Stores ending SOA into changeset. */
static int solve_soa_add(const knot_rrset_t *rr, changeset_t *change, knot_mm_t *mm)
{
	assert(rr->type == KNOT_RRTYPE_SOA);
	change->soa_to = knot_rrset_copy(rr, NULL);
	if (change->soa_to == NULL) {
		return KNOT_ENOMEM;
	}

	return KNOT_EOK;
}

/*! \brief Adds single RR into remove section of changeset. */
static int solve_del(const knot_rrset_t *rr, changeset_t *change, knot_mm_t *mm)
{
	return changeset_rem_rrset(change, rr, false);
}

/*! \brief Adds single RR into add section of changeset. */
static int solve_add(const knot_rrset_t *rr, changeset_t *change, knot_mm_t *mm)
{
	return changeset_add_rrset(change, rr, false);
}

/*! \brief Decides what the next IXFR-in state should be. */
static int ixfrin_next_state(struct ixfr_proc *proc, const knot_rrset_t *rr)
{
	const bool soa = (rr->type == KNOT_RRTYPE_SOA);
	if (soa &&
	    (proc->state == IXFR_SOA_ADD || proc->state == IXFR_ADD)) {
		// Check end of transfer.
		if (knot_rrset_equal(rr, proc->final_soa,
		                     KNOT_RRSET_COMPARE_WHOLE)) {
			// Final SOA encountered, transfer done.
			return IXFR_DONE;
		}
	}

	switch (proc->state) {
	case IXFR_START:
		// Final SOA already stored or transfer start.
		return proc->final_soa ? IXFR_SOA_DEL : IXFR_START;
	case IXFR_SOA_DEL:
		// Empty delete section or start of delete section.
		return soa ? IXFR_SOA_ADD : IXFR_DEL;
	case IXFR_SOA_ADD:
		// Empty add section or start of add section.
		return soa ? IXFR_SOA_DEL : IXFR_ADD;
	case IXFR_DEL:
		// End of delete section or continue.
		return soa ? IXFR_SOA_ADD : IXFR_DEL;
	case IXFR_ADD:
		// End of add section or continue.
		return soa ? IXFR_SOA_DEL : IXFR_ADD;
	default:
		assert(0);
		return 0;
	}
}

/*!
 * \brief Processes single RR according to current IXFR-in state. The states
 *        correspond with IXFR-in message structure, in the order they are
 *        mentioned in the code.
 *
 * \param rr    RR to process.
 * \param proc  Processing context.
 *
 * \return KNOT_E*
 */
static int ixfrin_step(const knot_rrset_t *rr, struct ixfr_proc *proc)
{
	proc->state = ixfrin_next_state(proc, rr);
	changeset_t *change = TAIL(proc->changesets);

	switch (proc->state) {
	case IXFR_START:
		return solve_start(rr, proc);
	case IXFR_SOA_DEL:
		return solve_soa_del(rr, proc);
	case IXFR_DEL:
		return solve_del(rr, change, proc->mm);
	case IXFR_SOA_ADD:
		return solve_soa_add(rr, change, proc->mm);
	case IXFR_ADD:
		return solve_add(rr, change, proc->mm);
	case IXFR_DONE:
		return KNOT_EOK;
	default:
		return KNOT_ERROR;
	}
}

/*! \brief Checks whether journal node limit has not been exceeded. */
static bool journal_limit_exceeded(struct ixfr_proc *proc)
{
	return proc->change_count > JOURNAL_NCOUNT;
}

/*! \brief Checks whether RR belongs into zone. */
static bool out_of_zone(const knot_rrset_t *rr, struct ixfr_proc *proc)
{
	return !knot_dname_in(proc->zone->name, rr->owner);
}

/*!
 * \brief Processes IXFR reply packet and fills in the changesets structure.
 *
 * \param pkt    Packet containing the IXFR reply in wire format.
 * \param adata  Answer data, including processing context.
 *
 * \return KNOT_STATE_CONSUME, KNOT_STATE_DONE, KNOT_STATE_FAIL
 */
static int process_ixfrin_packet(knot_pkt_t *pkt, struct answer_data *adata)
{
	struct ixfr_proc *ixfr = (struct ixfr_proc *)adata->ext;

	// Update counters.
	ixfr->proc.npkts  += 1;
	ixfr->proc.nbytes += pkt->size;

	// Process RRs in the message.
	const knot_pktsection_t *answer = knot_pkt_section(pkt, KNOT_ANSWER);
	for (uint16_t i = 0; i < answer->count; ++i) {
		if (journal_limit_exceeded(ixfr)) {
			IXFRIN_LOG(LOG_WARNING, "journal is full");
			return KNOT_STATE_FAIL;
		}

		const knot_rrset_t *rr = knot_pkt_rr(answer, i);
		if (out_of_zone(rr, ixfr)) {
			continue;
		}

		int ret = ixfrin_step(rr, ixfr);
		if (ret != KNOT_EOK) {
			IXFRIN_LOG(LOG_WARNING, "failed (%s)", knot_strerror(ret));
			return KNOT_STATE_FAIL;
		}

		if (ixfr->state == IXFR_DONE) {
			// Transfer done, do not consume more RRs.
			return KNOT_STATE_DONE;
		}
	}

	return KNOT_STATE_CONSUME;
}

/* --------------------------------- API ------------------------------------ */

int ixfr_process_query(knot_pkt_t *pkt, struct query_data *qdata)
{
	if (pkt == NULL || qdata == NULL) {
		return KNOT_STATE_FAIL;
	}

	int ret = KNOT_EOK;
	struct timeval now = {0};
	struct ixfr_proc *ixfr = (struct ixfr_proc*)qdata->ext;

	/* If IXFR is disabled, respond with SOA. */
	if (qdata->param->proc_flags & NS_QUERY_NO_IXFR) {
		return ixfr_answer_soa(pkt, qdata);
	}

	/* Initialize on first call. */
	if (qdata->ext == NULL) {
		ret = ixfr_answer_init(qdata);
		switch(ret) {
		case KNOT_EOK:      /* OK */
			ixfr = (struct ixfr_proc*)qdata->ext;
			IXFROUT_LOG(LOG_INFO, "started, serial %u -> %u",
			            knot_soa_serial(&ixfr->soa_from->rrs),
			            knot_soa_serial(&ixfr->soa_to->rrs));
			break;
		case KNOT_EUPTODATE: /* Our zone is same age/older, send SOA. */
			IXFROUT_LOG(LOG_INFO, "zone is up-to-date");
			return ixfr_answer_soa(pkt, qdata);
		case KNOT_ERANGE:   /* No history -> AXFR. */
		case KNOT_ENOENT:
			IXFROUT_LOG(LOG_INFO, "incomplete history, fallback to AXFR");
			qdata->packet_type = KNOT_QUERY_AXFR; /* Solve as AXFR. */
			return axfr_process_query(pkt, qdata);
		default:            /* Server errors. */
			IXFROUT_LOG(LOG_ERR, "failed to start (%s)", knot_strerror(ret));
			return KNOT_STATE_FAIL;
		}
	}

	/* Reserve space for TSIG. */
	knot_pkt_reserve(pkt, knot_tsig_wire_maxsize(&qdata->sign.tsig_key));

	/* Answer current packet (or continue). */
	ret = xfr_process_list(pkt, &ixfr_process_changeset, qdata);
	switch(ret) {
	case KNOT_ESPACE: /* Couldn't write more, send packet and continue. */
		return KNOT_STATE_PRODUCE; /* Check for more. */
	case KNOT_EOK:    /* Last response. */
		gettimeofday(&now, NULL);
		IXFROUT_LOG(LOG_INFO,
		            "finished, %.02f seconds, %u messages, %u bytes",
		            time_diff(&ixfr->proc.tstamp, &now) / 1000.0,
		            ixfr->proc.npkts, ixfr->proc.nbytes);
		ret = KNOT_STATE_DONE;
		break;
	default:          /* Generic error. */
		IXFROUT_LOG(LOG_ERR, "failed (%s)", knot_strerror(ret));
		ret = KNOT_STATE_FAIL;
		break;
	}

	return ret;
}

static int check_format(knot_pkt_t *pkt)
{
	const knot_pktsection_t *answer = knot_pkt_section(pkt, KNOT_ANSWER);

	if (answer->count >= 1 && knot_pkt_rr(answer, 0)->type == KNOT_RRTYPE_SOA) {
		return KNOT_EOK;
	} else {
		return KNOT_EMALF;
	}
}

int ixfr_process_answer(knot_pkt_t *pkt, struct answer_data *adata)
{
	if (pkt == NULL || adata == NULL) {
		return KNOT_STATE_FAIL;
	}

	/* Check RCODE. */
	uint8_t rcode = knot_wire_get_rcode(pkt->wire);
	if (rcode != KNOT_RCODE_NOERROR) {
		const knot_lookup_t *lut = knot_lookup_by_id(knot_rcode_names, rcode);
		if (lut != NULL) {
			IXFRIN_LOG(LOG_WARNING, "server responded with %s", lut->name);
		}
		return KNOT_STATE_FAIL;
	}

	if (adata->ext == NULL) {
		if (check_format(pkt) != KNOT_EOK) {
			IXFRIN_LOG(LOG_WARNING, "malformed response");
			return KNOT_STATE_FAIL;
		}

		/* Check for AXFR-style IXFR. */
		if (ixfr_is_axfr(pkt)) {
			IXFRIN_LOG(LOG_NOTICE, "receiving AXFR-style IXFR");
			adata->response_type = KNOT_RESPONSE_AXFR;
			return axfr_process_answer(pkt, adata);
		}

		/* Initialize processing with first packet. */
		NS_NEED_TSIG_SIGNED(&adata->param->tsig_ctx, 0);
		if (!zone_transfer_needed(adata->param->zone, pkt)) {
			if (knot_pkt_section(pkt, KNOT_ANSWER)->count > 1) {
				IXFRIN_LOG(LOG_WARNING, "old data, ignoring");
			} else {
				/* Single-SOA answer. */
				IXFRIN_LOG(LOG_INFO, "zone is up-to-date");
			}
			return KNOT_STATE_DONE;
		}

		IXFRIN_LOG(LOG_INFO, "starting");
		// First packet with IXFR, init context
		int ret = ixfrin_answer_init(adata);
		if (ret != KNOT_EOK) {
			IXFRIN_LOG(LOG_WARNING, "failed (%s)", knot_strerror(ret));
			return KNOT_STATE_FAIL;
		}
	} else {
		NS_NEED_TSIG_SIGNED(&adata->param->tsig_ctx, 100);
	}

	int ret = process_ixfrin_packet(pkt, adata);
	if (ret == KNOT_STATE_DONE) {
		NS_NEED_TSIG_SIGNED(&adata->param->tsig_ctx, 0);
		int fret = ixfrin_finalize(adata);
		if (fret != KNOT_EOK) {
			ret = KNOT_STATE_FAIL;
		}
	}

	return ret;
}

#undef IXFROUT_LOG<|MERGE_RESOLUTION|>--- conflicted
+++ resolved
@@ -402,12 +402,6 @@
 	zone_contents_t *old_contents = zone_switch_contents(ixfr->zone, new_contents);
 	ixfr->zone->flags &= ~ZONE_EXPIRED;
 	synchronize_rcu();
-<<<<<<< HEAD
-	update_free_zone(&old_contents);
-
-	update_cleanup(&a_ctx);
-=======
->>>>>>> d050273e
 
 	struct timeval now = {0};
 	gettimeofday(&now, NULL);
@@ -419,7 +413,7 @@
 	           ixfr->proc.npkts, ixfr->proc.nbytes);
 
 	update_free_zone(&old_contents);
-	updates_cleanup(&ixfr->changesets);
+	update_cleanup(&a_ctx);
 
 	return KNOT_EOK;
 }
