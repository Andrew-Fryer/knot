--- conflicted
+++ resolved
@@ -728,115 +728,8 @@
 static int add_old_data(knot_changeset_t *chset, knot_rr_t *old_data,
                         knot_node_t **old_additional)
 {
-<<<<<<< HEAD
 	if (ptrlist_add(&chset->old_data, old_data, NULL) == NULL) {
 		return KNOT_ENOMEM;
-=======
-	assert(changes != NULL);
-	assert(add != NULL);
-	assert(node != NULL);
-	assert(rrset != NULL);
-	assert(contents != NULL);
-
-	int ret;
-
-	int copied = 0;
-	/*! \note Reusing RRSet from previous function caused it not to be
-	 *        removed from the node.
-	 *        Maybe modification of the code would allow reusing the RRSet
-	 *        as in apply_add_rrsigs() - the RRSet should not be copied
-	 *        in such case.
-	 */
-	if (*rrset
-	    && knot_dname_cmp(knot_rrset_owner(*rrset),
-				  knot_node_owner(node)) == 0
-	    && knot_rrset_type(*rrset) == knot_rrset_type(add)) {
-		dbg_xfrin_verb("Using RRSet from previous iteration.\n");
-	} else {
-		dbg_xfrin_detail("Removing rrset!\n");
-		*rrset = knot_node_remove_rrset(node, knot_rrset_type(add));
-
-		knot_rrset_t *old = *rrset;
-
-		if (*rrset != NULL) {
-			ret = xfrin_copy_old_rrset(old, rrset, changes, 1);
-			if (ret != KNOT_EOK) {
-				return ret;
-			}
-			copied = 1;
-		}
-	}
-
-	if (*rrset == NULL) {
-dbg_xfrin_exec_detail(
-		char *name = knot_dname_to_str(add->owner);
-		dbg_xfrin_detail("RRSet to be added not found in zone.\n");
-		dbg_xfrin_detail("owner: %s type: %u\n", name, add->type);
-		free(name);
-);
-		// add the RRSet from the changeset to the node
-		/*!
-		 * \note The new zone must be adjusted nevertheless, so it
-		 *       doesn't matter whether there are some extra dnames to
-		 *       be added to the table or not.
-		 */
-		ret = knot_zone_contents_add_rrset(contents, add, &node,
-						   KNOT_RRSET_DUPL_SKIP);
-
-		if (ret < 0) {
-			dbg_xfrin("Failed to add RRSet to node.\n");
-			return ret;
-		}
-
-		assert(ret == 0);
-
-		return 1; // return 1 to indicate the add RRSet was used
-	}
-
-dbg_xfrin_exec_detail(
-	char *name = knot_dname_to_str(knot_rrset_owner(*rrset));
-	dbg_xfrin_detail("Found RRSet with owner %s, type %u\n", name,
-			 knot_rrset_type(*rrset));
-	free(name);
-);
-
-	// merge the changeset RRSet to the copy
-	/* What if the update fails?
-	 * The changesets will be destroyed - that will destroy 'add',
-	 * and the copied RRSet will be destroyed because it is in the new
-	 * rrsets list.
-	 *
-	 * If the update is successfull, the old RRSet will be destroyed,
-	 * but the one from the changeset will be not!!
-	 *
-	 * TODO: add the 'add' rrset to list of old RRSets?
-	 */
-
-	 /* Check if the added RR has the same TTL as the first RR from the
-	  * zone's RRSet. If not, log a warning.
-	  * We assume that the added RRSet has only one RR, but that should be
-	  * the case here.
-	  */
-	if (knot_rrset_type(add) != KNOT_RRTYPE_RRSIG
-	    && !knot_rrset_ttl_equal(add, *rrset)) {
-		char type_str[16] = { '\0' };
-		knot_rrtype_to_string(knot_rrset_type(add), type_str,
-		                      sizeof(type_str));
-		char *name = knot_dname_to_str(knot_rrset_owner(add));
-		char *zname = knot_dname_to_str(knot_node_owner(contents->apex));
-		log_zone_warning("Changes application to zone %s: TTL mismatch"
-		                 " in %s, type %s\n", zname, name, type_str);
-		free(name);
-		free(zname);
-	}
-
-	int merged, deleted_rrs;
-	ret = knot_rrset_merge_sort(*rrset, add, &merged, &deleted_rrs,
-	                            NULL);
-	if (ret < 0) {
-		dbg_xfrin("Failed to merge changeset RRSet.\n");
-		return ret;
->>>>>>> cca75f15
 	}
 
 	if (!old_additional) {
@@ -953,9 +846,21 @@
 		}
 	} else {
 		// Inserting new RRSet, data will be copied.
-		int ret = knot_node_add_rrset(node, rr);
+		bool ttl_err = false;
+		int ret = knot_node_add_rrset(node, rr, &ttl_err);
 		if (ret != KNOT_EOK) {
 			return ret;
+		}
+
+		if (ttl_err) {
+			char type_str[16] = { '\0' };
+			knot_rrtype_to_string(rr->type, type_str, sizeof(type_str));
+			char *name = knot_dname_to_str(rr->owner);
+			char *zname = knot_dname_to_str(chset->soa_from->owner);
+			log_zone_warning("Changes application to zone %s: TTL mismatch"
+			                 " in %s, type %s\n", zname, name, type_str);
+			free(name);
+			free(zname);
 		}
 	}
 
