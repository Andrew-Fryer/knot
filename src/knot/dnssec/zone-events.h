/*  Copyright (C) 2013 CZ.NIC, z.s.p.o. <knot-dns@labs.nic.cz>

    This program is free software: you can redistribute it and/or modify
    it under the terms of the GNU General Public License as published by
    the Free Software Foundation, either version 3 of the License, or
    (at your option) any later version.

    This program is distributed in the hope that it will be useful,
    but WITHOUT ANY WARRANTY; without even the implied warranty of
    MERCHANTABILITY or FITNESS FOR A PARTICULAR PURPOSE.  See the
    GNU General Public License for more details.

    You should have received a copy of the GNU General Public License
    along with this program.  If not, see <http://www.gnu.org/licenses/>.
 */
/*!
 * \file zone-events.h
 *
 * \author Jan Vcelak <jan.vcelak@nic.cz>
 * \author Lubos Slovak <lubos.slovak@nic.cz>
 * \author Jan Kadlec <jan.kadlec@nic.cz>
 *
 * \brief DNSSEC operations triggered on zone events.
 *
 * \addtogroup dnssec
 * @{
 */
#ifndef _KNOT_DNSSEC_ZONE_EVENTS_H_
#define _KNOT_DNSSEC_ZONE_EVENTS_H_

#include "knot/zone/zone.h"
#include "knot/updates/changesets.h"
#include "libknot/dnssec/policy.h"
/*!
 * \brief DNSSEC resign zone, store new records into changeset. Valid signatures
 *        and NSEC(3) records will not be changed.
 *
 * \param zone         Zone contents to be signed.
 * \param zone_config  Zone/DNSSEC configuration.
 * \param out_ch       New records will be added to this changeset.
 * \param soa_up       SOA serial update policy.
 * \param refresh_at   Signature refresh time of the oldest signature in zone.
 *
 * \return Error code, KNOT_EOK if successful.
 */
int knot_dnssec_zone_sign(zone_contents_t *zone, const conf_zone_t *zone_config,
                          knot_changeset_t *out_ch,
                          knot_update_serial_t soa_up, uint32_t *refresh_at);

/*!
 * \brief DNSSEC sign zone, store new records into changeset. Even valid
 *        signatures will be dropped.
 *
 * \param zone         Zone contents to be signed.
 * \param zone_config  Zone/DNSSEC configuration.
 * \param out_ch       New records will be added to this changeset.
 * \param refresh_at   Signature refresh time of the oldest signature in zone.
 *
 * \return Error code, KNOT_EOK if successful.
 */
int knot_dnssec_zone_sign_force(zone_contents_t *zone, const conf_zone_t *zone_config,
                                knot_changeset_t *out_ch,
                                uint32_t *refresh_at);

/*!
 * \brief Sign changeset created by DDNS or zone-diff.
 *
 * \param zone            Zone contents to be signed.
 * \param zone_config     Zone/DNSSEC configuration.
 * \param in_ch           Changeset created bvy DDNS or zone-diff
 * \param out_ch          New records will be added to this changeset.
 * \param refresh_at      Signature refresh time of the new signatures.
<<<<<<< HEAD
 * \param sorted_changes  Info about made changes, used for partial adjustment.
=======
 * \param new_serial      New SOA serial.
>>>>>>> 9822a1ad
 *
 * \return Error code, KNOT_EOK if successful.
 */
int knot_dnssec_sign_changeset(const zone_contents_t *zone,
                               conf_zone_t *zone_config,
                               const knot_changeset_t *in_ch,
                               knot_changeset_t *out_ch,
<<<<<<< HEAD
                               uint32_t *refresh_at, hattrie_t **sorted_changes);
=======
                               knot_update_serial_t soa_up,
                               uint32_t *refresh_at, uint32_t new_serial);
>>>>>>> 9822a1ad

#endif // _KNOT_DNSSEC_ZONE_EVENTS_H_
/*! @} */<|MERGE_RESOLUTION|>--- conflicted
+++ resolved
@@ -70,11 +70,7 @@
  * \param in_ch           Changeset created bvy DDNS or zone-diff
  * \param out_ch          New records will be added to this changeset.
  * \param refresh_at      Signature refresh time of the new signatures.
-<<<<<<< HEAD
- * \param sorted_changes  Info about made changes, used for partial adjustment.
-=======
  * \param new_serial      New SOA serial.
->>>>>>> 9822a1ad
  *
  * \return Error code, KNOT_EOK if successful.
  */
@@ -82,12 +78,8 @@
                                conf_zone_t *zone_config,
                                const knot_changeset_t *in_ch,
                                knot_changeset_t *out_ch,
-<<<<<<< HEAD
-                               uint32_t *refresh_at, hattrie_t **sorted_changes);
-=======
-                               knot_update_serial_t soa_up,
-                               uint32_t *refresh_at, uint32_t new_serial);
->>>>>>> 9822a1ad
+                               uint32_t *refresh_at);
+
 
 #endif // _KNOT_DNSSEC_ZONE_EVENTS_H_
 /*! @} */