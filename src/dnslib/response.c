--- conflicted
+++ resolved
@@ -31,11 +31,8 @@
 	PREALLOC_QNAME = PREALLOC_QNAME_DNAME
 	                 + PREALLOC_QNAME_NAME
 	                 + PREALLOC_QNAME_LABELS,
-<<<<<<< HEAD
-=======
 
 	PREALLOC_RR_OWNER = 256,
->>>>>>> 8034a4b2
 
 	PREALLOC_ANSWER = DEFAULT_ANCOUNT * sizeof(dnslib_dname_t *),
 	PREALLOC_AUTHORITY = DEFAULT_NSCOUNT * sizeof(dnslib_dname_t *),
@@ -95,19 +92,12 @@
 	                                           resp->question.qname->name
 	                                           + PREALLOC_QNAME_NAME);
 
-<<<<<<< HEAD
-	// then answer, authority and additional sections
-	resp->answer = (const dnslib_rrset_t **)
-	                   ((char *)resp->question.qname->labels
-	                    + PREALLOC_QNAME_LABELS);
-=======
 	resp->owner_tmp = (uint8_t *)((char *)resp->question.qname->labels
 	                              + PREALLOC_QNAME_LABELS);
 
 	// then answer, authority and additional sections
 	resp->answer = (const dnslib_rrset_t **)
 	                   ((char *)resp->owner_tmp + PREALLOC_RR_OWNER);
->>>>>>> 8034a4b2
 	resp->authority = resp->answer + DEFAULT_ANCOUNT;
 	resp->additional = resp->authority + DEFAULT_NSCOUNT;
 
