--- conflicted
+++ resolved
@@ -30,15 +30,9 @@
 	DNSLIB_EZONEIN,         /*!< Error inserting zone. */
 	DNSLIB_ENOZONE,         /*!< No such zone found. */
 	DNSLIB_EDNAMEPTR,       /*!< Domain name pointer larger than allowed. */
-<<<<<<< HEAD
-	DNSLIB_EPAYLOAD,    /*!< Payload in OPT RR larger than max wire size. */
-
-	DNSLIB_ERROR_COUNT = 16
-=======
 	DNSLIB_EPAYLOAD,        /*!< Payload in OPT RR larger than max wire size. */
 	DNSLIB_ECRC,            /*!< Wrong dump CRC. */
 	DNSLIB_ERROR_COUNT = 17
->>>>>>> 9617875d
 };
 
 /*! \brief Table linking error messages to error codes. */
