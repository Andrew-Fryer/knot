#include <stdlib.h>
#include <assert.h>

#include "zone.h"
#include "common.h"
#include "node.h"
#include "dname.h"
#include "tree.h"
#include "consts.h"
#include "descriptor.h"

/*----------------------------------------------------------------------------*/
/* Non-API functions                                                          */
/*----------------------------------------------------------------------------*/

// AVL tree functions
TREE_DEFINE(dnslib_node, avl);

/*----------------------------------------------------------------------------*/

int dnslib_zone_check_node(const dnslib_zone_t *zone, const dnslib_node_t *node)
{
	if (zone == NULL || node == NULL) {
		return -1;
	}

	// assert or just check??
	assert(zone->apex != NULL);

	if (!dnslib_dname_is_subdomain(node->owner, zone->apex->owner)) {
		char *node_owner = dnslib_dname_to_str(node->owner);
		char *apex_owner = dnslib_dname_to_str(zone->apex->owner);
		log_error("Trying to insert foreign node to a zone. "
			  "Node owner: %s, zone apex: %s\n",
			  node_owner, apex_owner);
		free(node_owner);
		free(apex_owner);
		return -2;
	}
	return 0;
}

/*----------------------------------------------------------------------------*/

void dnslib_zone_destroy_node_rrsets_from_tree(dnslib_node_t *node, void *data)
{
	UNUSED(data);
	dnslib_node_free_rrsets(node);
}

/*----------------------------------------------------------------------------*/

void dnslib_zone_destroy_node_owner_from_tree(dnslib_node_t *node, void *data)
{
	UNUSED(data);
	dnslib_node_free(&node, 1);
}

/*----------------------------------------------------------------------------*/

void dnslib_zone_adjust_rdata_item(dnslib_rdata_t *rdata, dnslib_zone_t *zone,
                                   int pos)
{
	const dnslib_rdata_item_t *dname_item
		= dnslib_rdata_item(rdata, pos);

	if (dname_item != NULL) {
		dnslib_dname_t *dname = dname_item->dname;
		const dnslib_node_t *n = NULL;
		const dnslib_node_t *closest_encloser = NULL;

<<<<<<< HEAD
		int exact = dnslib_zone_find_dname(zone, dname, &n,
		                                   &closest_encloser);

		assert(!exact || n == closest_encloser);

		if (exact) {
=======
//		int exact = dnslib_zone_find_dname(zone, dname, &n,
//		                                   &closest_encloser);
		n = dnslib_zone_find_node(zone, dname);

		//assert(!exact || n == closest_encloser);

		//if (exact) {
>>>>>>> 24f03a73
			// just doble-check if the domain name is not already
			// adjusted
			if (n->owner == dname_item->dname) {
				return;
			}
			debug_dnslib_zone("Replacing dname %s by reference to "
			  "dname %s in zone.\n", dname->name, n->owner->name);

			dnslib_rdata_item_set_dname(rdata, pos, n->owner);
			dnslib_dname_free(&dname);
<<<<<<< HEAD
		} else if (closest_encloser != NULL) {
			// save pointer to the closest encloser
			dnslib_rdata_item_t *item =
				dnslib_rdata_get_item(rdata, pos);
			assert(item->dname != NULL);
			item->dname->node = (dnslib_node_t *)closest_encloser;
		}
=======
//		} else if (closest_encloser != NULL) {
//			// save pointer to the closest encloser
//			dnslib_rdata_item_t *item =
//				dnslib_rdata_get_item(rdata, pos);
//			assert(item->dname != NULL);
//			item->dname->node = (dnslib_node_t *)closest_encloser;
//		}
>>>>>>> 24f03a73
	}
}

/*----------------------------------------------------------------------------*/

void dnslib_zone_adjust_node(dnslib_node_t *node, dnslib_rr_type_t type,
                             dnslib_zone_t *zone)
{
	dnslib_rrset_t *rrset = dnslib_node_get_rrset(node, type);
	if (!rrset) {
		return;
	}

	dnslib_rrtype_descriptor_t *desc =
		dnslib_rrtype_descriptor_by_type(type);
	dnslib_rdata_t *rdata_first = dnslib_rrset_get_rdata(rrset);
	dnslib_rdata_t *rdata = rdata_first;

	if (rdata == NULL) {
		return;
	}

	while (rdata->next != rdata_first) {
		for (int i = 0; i < rdata->count; ++i) {
			if (desc->wireformat[i]
			    == DNSLIB_RDATA_WF_COMPRESSED_DNAME
			    || desc->wireformat[i]
			       == DNSLIB_RDATA_WF_UNCOMPRESSED_DNAME
			    || desc->wireformat[i]
			       == DNSLIB_RDATA_WF_LITERAL_DNAME) {
				debug_dnslib_zone("Adjusting domain name at"
				  "position %d of RDATA of record with owner"
				  "%s and type %s.\n",
				  i, rrset->owner->name,
				  dnslib_rrtype_to_string(type));

				dnslib_zone_adjust_rdata_item(rdata, zone, i);
			}
		}
		rdata = rdata->next;
	}

	for (int i = 0; i < rdata->count; ++i) {
		if (desc->wireformat[i]
		    == DNSLIB_RDATA_WF_COMPRESSED_DNAME
		    || desc->wireformat[i]
		       == DNSLIB_RDATA_WF_UNCOMPRESSED_DNAME
		    || desc->wireformat[i]
		       == DNSLIB_RDATA_WF_LITERAL_DNAME) {
			debug_dnslib_zone("Adjusting domain name at"
			  "position %d of RDATA of record with owner"
			  "%s and type %s.\n",
			  i, rrset->owner->name,
			  dnslib_rrtype_to_string(type));

			dnslib_zone_adjust_rdata_item(rdata, zone, i);
		}
	}

	// delegation point / non-authoritative node
	if (node->parent
	    && (dnslib_node_is_deleg_point(node->parent)
	        || dnslib_node_is_non_auth(node->parent))) {
		dnslib_node_set_non_auth(node);
	} else if (dnslib_node_rrset(node, DNSLIB_RRTYPE_NS) != NULL
		   && node != zone->apex) {
		dnslib_node_set_deleg_point(node);
	}
}

/*----------------------------------------------------------------------------*/

void dnslib_zone_adjust_node_in_tree(dnslib_node_t *node, void *data)
{
	assert(data != NULL);
	dnslib_zone_t *zone = (dnslib_zone_t *)data;

	for (int i = 0; i < DNSLIB_COMPRESSIBLE_TYPES; ++i) {
		dnslib_zone_adjust_node(node, dnslib_compressible_types[i],
		                        zone);
	}
}

/*----------------------------------------------------------------------------*/
/* API functions                                                              */
/*----------------------------------------------------------------------------*/

dnslib_zone_t *dnslib_zone_new(dnslib_node_t *apex)
{
	if (apex == NULL) {
		return NULL;
	}

	dnslib_zone_t *zone = (dnslib_zone_t *)malloc(sizeof(dnslib_zone_t));
	if (zone == NULL) {
		ERR_ALLOC_FAILED;
		return NULL;
	}

	zone->apex = apex;
	zone->tree = malloc(sizeof(avl_tree_t));
	if (zone->tree == NULL) {
		ERR_ALLOC_FAILED;
		free(zone);
		return NULL;
	}
	zone->nsec3_nodes = malloc(sizeof(avl_tree_t));
	if (zone->nsec3_nodes == NULL) {
		ERR_ALLOC_FAILED;
		free(zone->tree);
		free(zone);
		return NULL;
	}

	TREE_INIT(zone->tree, dnslib_node_compare);
	TREE_INIT(zone->nsec3_nodes, dnslib_node_compare);

	// how to know if this is successfull??
	TREE_INSERT(zone->tree, dnslib_node, avl, apex);

	return zone;
}

/*----------------------------------------------------------------------------*/

int dnslib_zone_add_node(dnslib_zone_t *zone, dnslib_node_t *node)
{
	int ret = 0;
	if ((ret = dnslib_zone_check_node(zone, node)) != 0) {
		return ret;
	}

	// add the node to the tree
	// how to know if this is successfull??
	TREE_INSERT(zone->tree, dnslib_node, avl, node);

	return 0;
}

/*----------------------------------------------------------------------------*/

int dnslib_zone_add_nsec3_node(dnslib_zone_t *zone, dnslib_node_t *node)
{
	int ret = 0;
	if ((ret = dnslib_zone_check_node(zone, node)) != 0) {
		return ret;
	}

	// how to know if this is successfull??
	TREE_INSERT(zone->nsec3_nodes, dnslib_node, avl, node);

	return 0;
}

/*----------------------------------------------------------------------------*/

dnslib_node_t *dnslib_zone_get_node(const dnslib_zone_t *zone,
                                    const dnslib_dname_t *name)
{
	if (zone == NULL || name == NULL) {
		return NULL;
	}

	// create dummy node to use for lookup
	dnslib_node_t *tmp = dnslib_node_new((dnslib_dname_t *)name, NULL);
	dnslib_node_t *n = TREE_FIND(zone->tree, dnslib_node, avl, tmp);
	dnslib_node_free(&tmp, 0);

	return n;
}

/*----------------------------------------------------------------------------*/

dnslib_node_t *dnslib_zone_get_nsec3_node(const dnslib_zone_t *zone,
                                          const dnslib_dname_t *name)
{
	if (zone == NULL || name == NULL) {
		return NULL;
	}

	// create dummy node to use for lookup
	dnslib_node_t *tmp = dnslib_node_new((dnslib_dname_t *)name, NULL);
	dnslib_node_t *n = TREE_FIND(zone->nsec3_nodes, dnslib_node, avl, tmp);
	dnslib_node_free(&tmp, 0);

	return n;
}

/*----------------------------------------------------------------------------*/

const dnslib_node_t *dnslib_zone_find_node(const dnslib_zone_t *zone,
                                           const dnslib_dname_t *name)
{
	return dnslib_zone_get_node(zone, name);
}

/*----------------------------------------------------------------------------*/

int dnslib_zone_find_dname(const dnslib_zone_t *zone,
                           const dnslib_dname_t *name,
                           const dnslib_node_t **node,
                           const dnslib_node_t **closest_encloser)
{
	assert(zone);
	assert(name);
	assert(node);
	assert(closest_encloser);

	dnslib_node_t *found = NULL;

DEBUG_DNSLIB_ZONE(
	char *name_str = dnslib_dname_to_str(name);
	char *zone_str = dnslib_dname_to_str(zone->apex->owner);
	debug_dnslib_zone("Searching for name %s in zone %s...\n",
			  name_str, zone_str);
	free(name_str);
	free(zone_str);
);

	// create dummy node to use for lookup
	dnslib_node_t *tmp = dnslib_node_new((dnslib_dname_t *)name, NULL);
	int exact_match = TREE_FIND_LESS_EQUAL(
	                      zone->tree, dnslib_node, avl, tmp, &found);
	dnslib_node_free(&tmp, 0);

	*node = found;
	*closest_encloser = found;

DEBUG_DNSLIB_ZONE(
	char *name_str = (found) ? dnslib_dname_to_str(found->owner) : "(nil)";
	debug_dnslib_zone("Search function returned %d and node %s\n",
	                  exact_match, name_str);

	if (found) {
		free(name_str);
	}
);

	// there must be at least one node with domain name less or equal to
	// the searched name if the name belongs to the zone (the root)
	if (*node == NULL) {
		return -2;
	}

	if (!exact_match) {
		int matched_labels = dnslib_dname_matched_labels(
				(*closest_encloser)->owner, name);
		while (matched_labels
		       < dnslib_dname_label_count((*closest_encloser)->owner)) {
			(*closest_encloser) = (*closest_encloser)->parent;
			assert(*closest_encloser);
		}
	}

	return exact_match;
}

/*----------------------------------------------------------------------------*/

const dnslib_node_t *dnslib_zone_find_nsec3_node(const dnslib_zone_t *zone,
                                                 const dnslib_dname_t *name)
{
	return dnslib_zone_get_nsec3_node(zone, name);
}

/*----------------------------------------------------------------------------*/

const dnslib_node_t *dnslib_zone_apex(const dnslib_zone_t *zone)
{
	return zone->apex;
}

/*----------------------------------------------------------------------------*/

void dnslib_zone_adjust_dnames(dnslib_zone_t *zone)
{
	TREE_FORWARD_APPLY(zone->tree, dnslib_node, avl,
	                   dnslib_zone_adjust_node_in_tree, zone);
}

/*----------------------------------------------------------------------------*/

void dnslib_zone_tree_apply_postorder(dnslib_zone_t *zone,
                              void (*function)(dnslib_node_t *node, void *data),
                              void *data)
{
	if (zone == NULL) {
		return;
	}

	TREE_POST_ORDER_APPLY(zone->tree, dnslib_node, avl, function, data);
}

/*----------------------------------------------------------------------------*/

void dnslib_zone_tree_apply_inorder(dnslib_zone_t *zone,
                              void (*function)(dnslib_node_t *node, void *data),
                              void *data)
{
	if (zone == NULL) {
		return;
	}

	TREE_FORWARD_APPLY(zone->tree, dnslib_node, avl, function, data);
}

/*----------------------------------------------------------------------------*/

void dnslib_zone_tree_apply_inorder_reverse(dnslib_zone_t *zone,
                              void (*function)(dnslib_node_t *node, void *data),
                              void *data)
{
	if (zone == NULL) {
		return;
	}

	TREE_REVERSE_APPLY(zone->tree, dnslib_node, avl, function, data);
}

/*----------------------------------------------------------------------------*/

void dnslib_zone_nsec3_apply_postorder(dnslib_zone_t *zone,
                              void (*function)(dnslib_node_t *node, void *data),
                              void *data)
{
	if (zone == NULL) {
		return;
	}

	TREE_POST_ORDER_APPLY(zone->nsec3_nodes, dnslib_node, avl, function,
	                      data);
}

/*----------------------------------------------------------------------------*/

void dnslib_zone_nsec3_apply_inorder(dnslib_zone_t *zone,
                              void (*function)(dnslib_node_t *node, void *data),
                              void *data)
{
	if (zone == NULL) {
		return;
	}

	TREE_FORWARD_APPLY(zone->nsec3_nodes, dnslib_node, avl, function, data);
}

/*----------------------------------------------------------------------------*/

void dnslib_zone_nsec3_apply_inorder_reverse(dnslib_zone_t *zone,
                              void (*function)(dnslib_node_t *node, void *data),
                              void *data)
{
	if (zone == NULL) {
		return;
	}

	TREE_REVERSE_APPLY(zone->nsec3_nodes, dnslib_node, avl, function, data);
}

/*----------------------------------------------------------------------------*/

void dnslib_zone_free(dnslib_zone_t **zone)
{
	if (zone == NULL || *zone == NULL) {
		return;
	}

	free((*zone)->tree);
	free((*zone)->nsec3_nodes);

	free(*zone);
	*zone = NULL;
}

/*----------------------------------------------------------------------------*/

void dnslib_zone_deep_free(dnslib_zone_t **zone)
{
	if (zone == NULL || *zone == NULL) {
		return;
	}

	/* has to go through zone twice, rdata may contain references to node
	   owners earlier in the zone which may be already freed */

	TREE_POST_ORDER_APPLY((*zone)->tree, dnslib_node, avl,
	                      dnslib_zone_destroy_node_rrsets_from_tree, NULL);

 	TREE_POST_ORDER_APPLY((*zone)->tree, dnslib_node, avl,
	                      dnslib_zone_destroy_node_owner_from_tree, NULL);

	TREE_POST_ORDER_APPLY((*zone)->nsec3_nodes, dnslib_node, avl,
	                      dnslib_zone_destroy_node_rrsets_from_tree, NULL);

	TREE_POST_ORDER_APPLY((*zone)->nsec3_nodes, dnslib_node, avl,
	                      dnslib_zone_destroy_node_owner_from_tree, NULL);

	free((*zone)->tree);
	free((*zone)->nsec3_nodes);

	free(*zone);
	*zone = NULL;
}<|MERGE_RESOLUTION|>--- conflicted
+++ resolved
@@ -69,14 +69,6 @@
 		const dnslib_node_t *n = NULL;
 		const dnslib_node_t *closest_encloser = NULL;
 
-<<<<<<< HEAD
-		int exact = dnslib_zone_find_dname(zone, dname, &n,
-		                                   &closest_encloser);
-
-		assert(!exact || n == closest_encloser);
-
-		if (exact) {
-=======
 //		int exact = dnslib_zone_find_dname(zone, dname, &n,
 //		                                   &closest_encloser);
 		n = dnslib_zone_find_node(zone, dname);
@@ -84,7 +76,6 @@
 		//assert(!exact || n == closest_encloser);
 
 		//if (exact) {
->>>>>>> 24f03a73
 			// just doble-check if the domain name is not already
 			// adjusted
 			if (n->owner == dname_item->dname) {
@@ -95,15 +86,6 @@
 
 			dnslib_rdata_item_set_dname(rdata, pos, n->owner);
 			dnslib_dname_free(&dname);
-<<<<<<< HEAD
-		} else if (closest_encloser != NULL) {
-			// save pointer to the closest encloser
-			dnslib_rdata_item_t *item =
-				dnslib_rdata_get_item(rdata, pos);
-			assert(item->dname != NULL);
-			item->dname->node = (dnslib_node_t *)closest_encloser;
-		}
-=======
 //		} else if (closest_encloser != NULL) {
 //			// save pointer to the closest encloser
 //			dnslib_rdata_item_t *item =
@@ -111,7 +93,6 @@
 //			assert(item->dname != NULL);
 //			item->dname->node = (dnslib_node_t *)closest_encloser;
 //		}
->>>>>>> 24f03a73
 	}
 }
 
