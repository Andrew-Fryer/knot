--- conflicted
+++ resolved
@@ -52,7 +52,6 @@
 	ck_hash_table_t *table;     /*!< Hash table for holding zone nodes. */
 	uint node_count;
 	dnslib_nsec3_params_t nsec3_params;
-<<<<<<< HEAD
 
 	/*! \brief Access control lists. */
 	struct {
@@ -61,9 +60,8 @@
 		acl_t *notify_in;  /*!< ACL for notify-in.*/
 		acl_t *notify_out; /*!< ACL for notify-out.*/
 	} acl;
-=======
+	
 	dnslib_dname_table_t *dname_table;
->>>>>>> 9617875d
 };
 
 typedef struct dnslib_zone dnslib_zone_t;
