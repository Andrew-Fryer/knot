#include "server/server.h"
#include "tests/tap_unit.h"

static int server_tests_count(int argc, char *argv[]);
static int server_tests_run(int argc, char *argv[]);

/*
 * Unit API.
 */
unit_api server_tests_api = {
	"Server",
	&server_tests_count,
	&server_tests_run
};

/*
 *  Unit implementation.
 */

static const int SERVER_TEST_COUNT = 4;

/*! Test: create server. */
server_t *test_server_create()
{
	return server_create();
}

/*! Test: start server. */
int test_server_start(server_t *s, char **filenames, uint zones)
{
<<<<<<< HEAD
	return cute_start(s, (const char**)filenames, zones) == 0;
=======
	return server_start(s, filenames, zones) == 0;
>>>>>>> a0a774f8
}

/*! Test: finish server. */
int test_server_finish(server_t *s)
{
	return server_wait(s) == 0;
}

/*! Test: stop server. */
int test_server_destroy(server_t *s)
{
	server_destroy(&s);
	return s == 0;
}

/*! API: return number of tests. */
static int server_tests_count(int argc, char *argv[])
{
	return SERVER_TEST_COUNT + 1;
}

// Signal handler
static void interrupt_handle(int s)
{
}

/*! API: run tests. */
static int server_tests_run(int argc, char *argv[])
{
	server_t *server = 0;
	int ret = 0;

	// Register service and signal handler
	struct sigaction sa;
	sa.sa_handler = interrupt_handle;
	sigemptyset(&sa.sa_mask);
	sa.sa_flags = 0;
	sigaction(SIGALRM, &sa, NULL); // Interrupt

	//! Test server for correct initialization
	server = test_server_create();
	ok(server != 0, "server: initialized");

	//! Test server startup
	ret = 0;
	lives_ok( {
		ret = test_server_start(server, argv + 1, argc - 1);
	}, "server: not crashing on runtime");

	//! Test server exit code
	ok(ret, "server: started ok");
	if (ret) {
		server_stop(server);
	} else {
		diag("server crashed, skipping deinit and destroy tests");
	}

	//! Test server waiting for finish
	skip(!ret, 2);
	ok(test_server_finish(server), "server: waiting for finish");

	//! Test server for correct deinitialization
	ok(test_server_destroy(server), "server: deinit");
	endskip;

	return 0;
}<|MERGE_RESOLUTION|>--- conflicted
+++ resolved
@@ -28,11 +28,7 @@
 /*! Test: start server. */
 int test_server_start(server_t *s, char **filenames, uint zones)
 {
-<<<<<<< HEAD
-	return cute_start(s, (const char**)filenames, zones) == 0;
-=======
-	return server_start(s, filenames, zones) == 0;
->>>>>>> a0a774f8
+	return server_start(s, (const char **)filenames, zones) == 0;
 }
 
 /*! Test: finish server. */
