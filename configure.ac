#                                               -*- Autoconf -*-

AC_PREREQ([2.60])
AC_INIT([knot], [1.5.0-alpha], [knot-dns@labs.nic.cz])
AM_INIT_AUTOMAKE([gnits subdir-objects dist-xz -Wall -Werror])
AM_SILENT_RULES([yes])
AC_CONFIG_SRCDIR([src/knot/main.c])
AC_CONFIG_HEADERS([src/config.h])
AC_CONFIG_MACRO_DIR([m4])
AC_USE_SYSTEM_EXTENSIONS([_GNU_SOURCE])
AC_CANONICAL_HOST

# Automatically update release date based on configure.ac date
case "$host_os" in
linux*)
    release_date=`date +"%Y-%m-%d" -r configure.ac`
    ;;
*)
    tmstamp=`stat -f %m configure.ac`
    release_date=`date -r $tmstamp +"%Y-%m-%d"`
    ;;
esac
AC_SUBST([RELEASE_DATE], $release_date)

# Set compiler compatibility flags
AC_PROG_CC_C99
AM_PROG_CC_C_O
AC_PROG_CPP_WERROR

# Default compiler flags
CFLAGS="$CFLAGS -Wall -Werror=format-security"

# Checks for programs.
m4_ifdef([AM_PROG_AR], [AM_PROG_AR]) # call AM_PROG_AR only if available

# Initialize libtool
AC_DISABLE_STATIC
AC_PROG_LIBTOOL
LT_INIT

# Use pkg-config
PKG_PROG_PKG_CONFIG

AC_CACHE_CHECK([for reentrant lex], [ac_cv_path_LEX],
  [AC_PATH_PROGS_FEATURE_CHECK([LEX], [$LEX flex gflex],
  [cat >conftest.l <<_ACEOF
%{
%}

%option reentrant
%option bison-bridge
%option noinput
%option nounput
%option noreject

BLANK [ \t\n]

%%
<<EOF>> return 0;
%%
_ACEOF
_AC_DO_VAR(ac_path_LEX conftest.l)
test $ac_status -eq 0 && ac_cv_path_LEX=$ac_path_LEX ac_path_LEX_found=true
rm -f conftest.l lexyy.c lex.yy.c
],
[AC_MSG_ERROR([could not find lex that supports reentrant parsers])])])
AC_SUBST([LEX], [$ac_cv_path_LEX])
AM_PROG_LEX

AC_PROG_YACC
YACC_BISON=`bison --version | awk '{print $1;exit}'`
AS_IF([test "x$YACC_BISON" != "xbison"],
    [AC_MSG_ERROR([GNU bison needed for reentrant parsers, set the \$YACC variable before running configure])])
AC_PROG_INSTALL

# Set zone parser type
AC_ARG_ENABLE([fastparser],
    AS_HELP_STRING([--disable-fastparser], [Use slower zone parser]),
    [], [enable_fastparser=yes])
AM_CONDITIONAL([FAST_PARSER], [test "$enable_fastparser" = yes])

# Systemd integration
AC_ARG_ENABLE([systemd],
    AS_HELP_STRING([--enable-systemd=auto|yes|no], [enable systemd notification mechanism [default=auto]]),
    [enable_systemd="$enableval"], [enable_systemd=auto])

case "$enable_systemd" in
    auto) PKG_CHECK_MODULES([systemd_daemon], [libsystemd-daemon], [enable_systemd=yes], [enable_systemd=no]) ;;
    yes)  PKG_CHECK_MODULES([systemd_daemon], [libsystemd-daemon]) ;;
    no)   ;;
    *)    AC_MSG_ERROR([Invalid value of --enable-systemd.]) ;;
esac

if test "$enable_systemd" = yes; then
    AC_DEFINE([ENABLE_SYSTEMD_NOTIFY], [1], [Use systemd notifications.])
fi

# Debug modules
AC_ARG_ENABLE([debug],
    AS_HELP_STRING([--enable-debug=server,zones,xfr,packet,rr,ns,loader,dnssec],
    [compile selected debug modules [default=none]]),
    [
    echo ${enableval}|tr "," "\n"|while read val; do
        case "${val}" in
            server) AC_DEFINE([KNOTD_SERVER_DEBUG], [1], [Server debug.]) ;;
            zones) AC_DEFINE([KNOT_ZONES_DEBUG], [1], [Zones debug.]) ;;
            xfr) AC_DEFINE([KNOT_XFR_DEBUG], [1], [XFR debug.]) ;;
            packet) AC_DEFINE([KNOT_PACKET_DEBUG], [1], [Packet debug.]) ;;
            rr) AC_DEFINE([KNOT_RR_DEBUG], [1], [RR debug.]) ;;
            ns) AC_DEFINE([KNOT_NS_DEBUG], [1], [Nameserver debug.]) ;;
            loader) AC_DEFINE([KNOT_LOADER_DEBUG], [1], [Zone loading debug.]) ;;
            dnssec) AC_DEFINE([KNOT_DNSSEC_DEBUG], [1], [DNSSEC debug.]) ;;
        esac
    done
    ], [])

# Debug level
AC_ARG_ENABLE([debuglevel],
    AS_HELP_STRING([--enable-debuglevel=brief|verbose|details], [enable given debug level [default=disabled]]),
    # Not all shells support fall-through with ;& so I have to duplicate
    [case "x${enableval}" in
      xdetails)
        AC_DEFINE([DEBUG_ENABLE_DETAILS], [1], [Enable details debugging messages.])
        AC_DEFINE([DEBUG_ENABLE_VERBOSE], [1], [Enable verbose debugging messages.])
        AC_DEFINE([DEBUG_ENABLE_BRIEF], [1], [Enable brief debugging messages.])
        ;;
      xverbose)
        AC_DEFINE([DEBUG_ENABLE_VERBOSE], [1], [Enable verbose debugging messages.])
        AC_DEFINE([DEBUG_ENABLE_BRIEF], [1], [Enable brief debugging messages.])
        ;;
      xbrief)
        AC_DEFINE([DEBUG_ENABLE_BRIEF], [1], [Enable brief debugging messages.])
        ;;
    esac], [])

# recvmmsg() (valgrind doesn't support it, so disable for debugging)
# The check for struct mmsghdr is required when libc doesn't have an API but the function links
AC_ARG_ENABLE([recvmmsg],
    AS_HELP_STRING([--enable-recvmmsg=yes|no], [enable recvmmsg() network API under Linux (kernel support required) (set to 'no' if you have trouble running server under valgrind) [default=yes]]),
    [case "${enableval}" in
      yes)
	  AC_CHECK_FUNCS([sendmmsg])
          AC_LINK_IFELSE([AC_LANG_PROGRAM([[#include <sys/socket.h>]], [[struct mmsghdr v; recvmmsg(0,0,0,0,0);]])],
          [AC_DEFINE(HAVE_RECVMMSG, 1, [Define if struct mmsghdr and recvmmsg() exists.])])
          ;;
      no)
          ;;
      *)
          AC_MSG_ERROR([bad value ${enableval} for --enable-recvmmsg])
          ;;
    esac],
    [
      AC_CHECK_FUNCS([sendmmsg])
      AC_LINK_IFELSE([AC_LANG_PROGRAM([[#include <sys/socket.h>]], [[struct mmsghdr v; recvmmsg(0,0,0,0,0);]])],
      [AC_DEFINE(HAVE_RECVMMSG, 1, [Define if struct mmsghdr and recvmmsg() exists.])])
    ])

# Check for link time optimizations support and predictive commoning
AC_ARG_ENABLE([lto],
    AS_HELP_STRING([--enable-lto=yes|no], [enable link-time optimizations, enable if not broken for some extra speed [default=no]]),
    [case "${enableval}" in
      yes) AX_CHECK_COMPILE_FLAG("-flto", [CFLAGS="$CFLAGS -flto"], []) ;;
      no) ;;
      *)  AC_MSG_ERROR([bad value ${enableval} for --enable-lto]) ;;
    esac])

# Check for enable microseconds in log messages
AC_ARG_ENABLE([microseconds-log],
    AS_HELP_STRING([--enable-microseconds-log], [enable microseconds in log messages [default=no]]),
    AC_DEFINE([ENABLE_MICROSECONDS_LOG], [1], [microseconds in log messages]))

AX_CHECK_COMPILE_FLAG("-fpredictive-commoning", [CFLAGS="$CFLAGS -fpredictive-commoning"], [], "-Werror")

# Default directories
run_dir="${localstatedir}/run/knot"
AC_ARG_WITH([rundir],
        AC_HELP_STRING([--with-rundir=path], [Path to run-time variable data (pid, sockets...). [default=LOCALSTATEDIR/run/knot]]),
        [run_dir=$withval])
AC_SUBST(run_dir)

storage_dir="${localstatedir}/lib/knot"
AC_ARG_WITH([storage],
        AC_HELP_STRING([--with-storage=path], [Default storage directory (slave zones, persistent data). [default=LOCALSTATEDIR/lib/knot]]),
        [storage_dir=$withval])
AC_SUBST(storage_dir)

config_dir="${sysconfdir}/knot"
AC_ARG_WITH([configdir],
        AC_HELP_STRING([--with-configdir=path], [Default directory for configuration. [default=SYSCONFDIR/knot]]),
        [config_dir=$withval])
AC_SUBST(config_dir)

# Checks for libraries.
# FIXME: Replace `main' with a function in `-lm':

dnl Check for userspace-rcu library
AC_ARG_WITH(urcu,
[  --with-urcu=DIR        where to find userspace-rcu library])

AS_IF([test "$with_urcu" != "no"], [
  PKG_CHECK_MODULES([liburcu], liburcu, [
    CPPFLAGS="$CPPFLAGS $liburcu_CFLAGS"
    LIBS="$LIBS $liburcu_LIBS"
    with_urcu=yes
  ],[
    for try_urcu in "$with_urcu" "" "/usr/local"; do
      save_LIBS="$LIBS"
      save_CPPFLAGS="$CPPFLAGS"

      AS_IF([test -d "$try_urcu"], [
        liburcu_CFLAGS="-I$try_urcu/include"
        liburcu_LIBS="-L$try_urcu/lib"
      ],[
        liburcu_CFLAGS=""
        liburcu_LIBS=""
      ])

      CPPFLAGS="$CPPFLAGS $liburcu_CFLAGS"
      LIBS="$LIBS $liburcu_LIBS"

      AC_SEARCH_LIBS([rcu_set_pointer_sym], [urcu], [
        with_urcu=yes
	break
      ],[
        CPPFLAGS="$save_CPPFLAGS"
        LIBS="$save_LIBS"
        with_urcu=no
	# do not cache result of AC_SEARCH_LIBS test
	unset ac_cv_search_rcu_set_pointer_sym
      ])
    done

    AS_IF([test "$with_urcu" = "no"],[
      AC_MSG_ERROR([liburcu is required])
    ])
  ])
])

AC_SEARCH_LIBS([urcu_init], [urcu], [AC_MSG_ERROR([liburcu is too old (< 0.4.0), urcu_init symbol found])], [])

dnl Check for OpenSSL
AC_ARG_WITH(openssl,
[  --with-openssl=DIR        where to find openssl library])

AS_IF([test "$with_openssl" != "no"],[
  PKG_CHECK_MODULES([libcrypto], libcrypto, [
    CPPFLAGS="$CPPFLAGS $libcrypto_CFLAGS"
    LIBS="$LIBS $libcrypto_LIBS"
    with_openssl=yes
  ],[

    for try_openssl in "$with_openssl" "" "/usr/local"; do
      save_LIBS="$LIBS"
      save_CPPFLAGS="$CPPFLAGS"

      AS_IF([test -d "$try_openssl"], [
        libcrypto_CFLAGS="-I$try_openssl/include"
        libcrypto_LIBS="-L$try_openssl/lib"
      ],[
        libcrypto_CFLAGS=""
        libcrypto_LIBS=""
      ])

      CPPFLAGS="$CPPFLAGS $libcrypto_CFLAGS"
      LIBS="$LIBS $libcrypto_LIBS"

      AC_SEARCH_LIBS([OpenSSL_add_all_digests], [crypto], [
        with_openssl=yes
	break
      ],[
        with_openssl=no
	# do not cache result of AC_SEARCH_LIBS test
	unset ac_cv_search_OpenSSL_add_all_digests
      ])

      CPPFLAGS="$save_CPPFLAGS"
      LIBS="$save_LIBS"
    done

  ])
])

AS_IF([test "$with_openssl" = "no"],[
  AC_MSG_ERROR([OpenSSL library is required.])
])

AC_EGREP_CPP(openssl_version_ok,
  [#include <openssl/crypto.h>
   #if (OPENSSL_VERSION_NUMBER >= 0x10000000L)
   openssl_version_ok
   #endif
  ],[],[AC_MSG_ERROR([OpenSSL library version >= 1.0.0 is required.])]
)

AC_ARG_WITH(libidn, AC_HELP_STRING([--with-libidn=[DIR]],
    [Support IDN (needs GNU Libidn)]),
    libidn=$withval, libidn=yes)
if test "$libidn" != "no"; then
    if test "$libidn" != "yes"; then
        LDFLAGS="${LDFLAGS} -L$libidn/lib"
        CPPFLAGS="${CPPFLAGS} -I$libidn/include"
    fi
    AC_CHECK_HEADER(idna.h, AC_CHECK_LIB(idn, stringprep_check_version,
                                 [libidn=yes LIBS="${LIBS} -lidn"], libidn=no),
                    libidn=no)
fi
if test "$libidn" != "no" ; then
    AC_DEFINE(LIBIDN, 1, [Define to 1 if you want IDN support.])
fi

dnl Check for dnstap.
dt_DNSTAP([
    LIBS="$LIBS $DNSTAP_LIBS"
    CPPFLAGS="$CPPFLAGS $DNSTAP_CFLAGS"
    AC_DEFINE([USE_DNSTAP], [1], [Define to 1 to enable dnstap support])
])
AM_CONDITIONAL([HAVE_DNSTAP], test "$opt_dnstap" != "no")

AC_SEARCH_LIBS([pow], [m])
AC_SEARCH_LIBS([pthread_create], [pthread], [], [AC_MSG_ERROR([pthreads not found])])
AC_SEARCH_LIBS([dlopen], [dl])
AC_SEARCH_LIBS([clock_gettime], [rt])
AC_SEARCH_LIBS([capng_apply], [cap-ng])
AC_SEARCH_LIBS([adler32], [z])

# Checks for header files.
AC_HEADER_RESOLV
AC_CHECK_HEADERS_ONCE([cap-ng.h netinet/in_systm.h pthread_np.h signal.h sys/select.h sys/time.h sys/wait.h sys/uio.h])

# Checks for typedefs, structures, and compiler characteristics.
AC_C_INLINE
AC_TYPE_PID_T
AC_TYPE_SIZE_T
AC_TYPE_SSIZE_T

# Checks for library functions.
AC_CHECK_FUNCS([clock_gettime gettimeofday fgetln getline madvise malloc_trim poll posix_memalign pselect pthread_setaffinity_np regcomp select setgroups initgroups])

# Check for be64toh function
AC_LINK_IFELSE([AC_LANG_PROGRAM([[#include <endian.h>]], [[return be64toh(0);]])],
[AC_DEFINE(HAVE_BE64TOH, 1, [Define to 1 if you have the 'be64toh' function.])])

# Check for cpu_set_t/cpuset_t compatibility
AC_LINK_IFELSE([AC_LANG_PROGRAM([[#include <pthread.h>]], [[cpu_set_t set; CPU_ZERO(&set);]])],
[AC_DEFINE(HAVE_CPUSET_LINUX, 1, [Define if Linux-like cpu_set_t exists.])])
AC_LINK_IFELSE([AC_LANG_PROGRAM([[#include <pthread_np.h>]], [[cpuset_t set; CPU_ZERO(&set);]])],
[AC_DEFINE(HAVE_CPUSET_BSD, 1, [Define if FreeBSD-like cpuset_t exists.])])
AC_LINK_IFELSE([AC_LANG_PROGRAM([[#include <sched.h>]], [[cpuset_t* set = cpuset_create(); cpuset_destroy(set);]])],
[AC_DEFINE(HAVE_CPUSET_NETBSD, 1, [Define if cpuset_t and cpuset(3) exists.])])

# Use -fvisibility=hidden when linking.
# Let's leave it default now and use -export-symbols-regex in LDFLAGS
#gl_VISIBILITY()
#CFLAGS="$CFLAGS $CFLAG_VISIBILITY"

# Add code coverage macro
AX_CODE_COVERAGE

AC_PATH_PROG([SPHINXBUILD], [sphinx-build], [false])
AS_IF([test "$SPHINXBUILD" = "false"],
  [AC_MSG_WARN([Could not find the 'sphinx-build' executable, you will be unable to regenerate documentation.])],
  [AC_PATH_PROG([PDFLATEX], [pdflatex], [false])
   AS_IF([test "$PDFLATEX" = ""],
     [AC_MSG_WARN([Could not find the 'pdflatex' executable, you will be unable to generate PDF documentation.])])
   AC_PATH_PROG([MAKEINFO], [makeinfo], [false])
   AS_IF([test "$MAKEINFO" = "false"],
     [AC_MSG_WARN([Could not find the 'makeinfo' executable, you will be unable to generate info documentation.])])
  ])

AM_CONDITIONAL([HAVE_SPHINXBUILD], test "$SPHINXBUILD" != "false")
AM_CONDITIONAL([HAVE_PDFLATEX], test "$PDFLATEX" != "false")
AM_CONDITIONAL([HAVE_MAKEINFO], test "$MAKEINFO" != "false")

AC_CONFIG_FILES([Makefile
		 doc/Makefile
		 man/Makefile
		 samples/Makefile
		 patches/Makefile
		 libtap/Makefile
		 src/Makefile
		 tests/Makefile
		 src/dnstap/Makefile
		 src/zscanner/Makefile
		 doc/conf.py
		 man/khost.1
		 man/knotc.8
		 man/knotd.8
		 man/kdig.1
		 man/knsupdate.1
		 man/knot.conf.5
		 man/knsec3hash.1
		 ])

AC_OUTPUT
<<<<<<< HEAD

echo "
  Version: ${PACKAGE_VERSION}
  Prefix: ${prefix}
  Run dir: ${run_dir}
  Storage dir: ${storage_dir}
  Config dir: ${config_dir}
  Compiler: ${CC}
  CFlags: ${CFLAGS} ${CPPFLAGS}
  LDFlags: ${LDFLAGS}
  Libs: ${LIBS}
  Fast zone parser: ${enable_fastparser}
  Utils with IDN: ${libidn}
  Systemd notifications: ${enable_systemd}
  Dnstap support: ${opt_dnstap}
  Code coverage: ${enable_code_coverage}

  Continue with 'make' command"
=======
AC_MSG_RESULT([
  $PACKAGE $VERSION

    Target:   $host_os $host_cpu
    Compiler: ${CC}
    CFlags:   ${CFLAGS} ${CPPFLAGS}
    LDFlags:  ${LDFLAGS}
    Libs:     ${LIBS}

    Prefix:      ${prefix}
    Run dir:     ${run_dir}
    Storage dir: ${storage_dir}
    Config dir:  ${config_dir}

    Fast zone parser:      ${enable_fastparser}
    Utils with IDN:        ${libidn}
    Systemd notifications: ${enable_systemd}
    Code coverage:         ${enable_code_coverage}

  Continue with 'make' command
])
>>>>>>> 4847e1ba
<|MERGE_RESOLUTION|>--- conflicted
+++ resolved
@@ -392,26 +392,6 @@
 		 ])
 
 AC_OUTPUT
-<<<<<<< HEAD
-
-echo "
-  Version: ${PACKAGE_VERSION}
-  Prefix: ${prefix}
-  Run dir: ${run_dir}
-  Storage dir: ${storage_dir}
-  Config dir: ${config_dir}
-  Compiler: ${CC}
-  CFlags: ${CFLAGS} ${CPPFLAGS}
-  LDFlags: ${LDFLAGS}
-  Libs: ${LIBS}
-  Fast zone parser: ${enable_fastparser}
-  Utils with IDN: ${libidn}
-  Systemd notifications: ${enable_systemd}
-  Dnstap support: ${opt_dnstap}
-  Code coverage: ${enable_code_coverage}
-
-  Continue with 'make' command"
-=======
 AC_MSG_RESULT([
   $PACKAGE $VERSION
 
@@ -427,10 +407,10 @@
     Config dir:  ${config_dir}
 
     Fast zone parser:      ${enable_fastparser}
-    Utils with IDN:        ${libidn}
+    Utilities with IDN:    ${libidn}
     Systemd notifications: ${enable_systemd}
+    Dnstap support:        ${opt_dnstap}
     Code coverage:         ${enable_code_coverage}
 
   Continue with 'make' command
-])
->>>>>>> 4847e1ba
+])