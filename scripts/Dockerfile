--- conflicted
+++ resolved
@@ -1,35 +1,6 @@
 FROM debian:jessie 
 MAINTAINER Marek Vavrusa <marek.vavrusa@nic.cz>
 
-<<<<<<< HEAD
-# Nprocs
-ENV THREADS 4 
-
-# Install dependencies and sources 
-RUN apt-get -y update; \
-apt-get install -y \
-build-essential \
-git-core \
-libtool \
-autoconf \
-flex \
-bison \
-libssl-dev \
-liburcu-dev \
-pkg-config \
-liblmdb-dev; \
-# Trim down the image
-apt-get clean && rm -rf /var/lib/apt/lists/* /tmp/*
-
-# Fetch and compile sources
-RUN mkdir /src; \
-git clone -b resolver_improvements https://gitlab.labs.nic.cz/labs/knot.git /src/knot; \
-cd /src/knot && autoreconf -if && ./configure && make -j${THREADS} && make install && ldconfig; \
-# Trim down the image
-rm -rf /src
-
-=======
->>>>>>> 301833d7
 # Select entrypoint
 WORKDIR /root
 CMD ["/usr/local/sbin/knotd"]
@@ -46,7 +17,7 @@
 RUN apt-get -q -y update && \
 apt-get install -q -y ${BUILD_PKGS} ${RUNTIME_PKGS} && \
 # Compile sources
-git clone -b master https://gitlab.labs.nic.cz/labs/knot.git /knot-src && \
+git clone -b resolver_improvements https://gitlab.labs.nic.cz/labs/knot.git /knot-src && \
 cd /knot-src && \
 autoreconf -if && \
 ./configure --disable-static && \
