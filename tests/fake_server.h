#pragma once

#include "knot/server/server.h"
#include "common/mempattern.h"

/* Some domain names. */
#define ROOT_DNAME ((const uint8_t *)"")
#define EXAMPLE_DNAME ((const uint8_t *)"\x7""example")
#define IDSERVER_DNAME ((const uint8_t *)"\2""id""\6""server")

/* Create fake root zone. */
static inline void create_root_zone(server_t *server, mm_ctx_t *mm)
{
	/* SOA RDATA. */
	#define SOA_RDLEN 30
	static const uint8_t SOA_RDATA[SOA_RDLEN] = {
	        0x02, 0x6e, 0x73, 0x00,        /* ns. */
	        0x04, 'm', 'a', 'i', 'l', 0x00,/* mail. */
	        0x77, 0xdf, 0x1e, 0x63,        /* serial */
	        0x00, 0x01, 0x51, 0x80,        /* refresh */
	        0x00, 0x00, 0x1c, 0x20,        /* retry */
	        0x00, 0x0a, 0x8c, 0x00,        /* expire */
	        0x00, 0x00, 0x0e, 0x10         /* min ttl */
	};

	/* Insert root zone. */
	conf_zone_t *conf = malloc(sizeof(conf_zone_t));
	conf_init_zone(conf);
	conf->name = strdup(".");

	zone_t *root = zone_new(conf);
	root->contents = zone_contents_new(root->name);

	knot_rrset_t *soa = knot_rrset_new(root->name, KNOT_RRTYPE_SOA, KNOT_CLASS_IN, mm);
	knot_rrset_add_rdata(soa, SOA_RDATA, SOA_RDLEN, 7200, mm);
	node_add_rrset(root->contents->apex, soa);
	knot_rrset_free(&soa, mm);

	/* Bake the zone. */
	zone_node_t *first_nsec3 = NULL, *last_nsec3 = NULL;
	zone_contents_adjust_full(root->contents, &first_nsec3, &last_nsec3);

	/* Switch zone db. */
	knot_zonedb_free(&server->zone_db);
	server->zone_db = knot_zonedb_new(1);
	knot_zonedb_insert(server->zone_db, root);
	knot_zonedb_build_index(server->zone_db);
}

/* Create fake server. */
static inline int create_fake_server(server_t *server, mm_ctx_t *mm)
{
	/* Create name server. */
<<<<<<< HEAD
	int ret = server_init(server);
	if (ret != KNOT_EOK) {
		return ret;
	}

	server->edns = knot_edns_new_params(KNOT_EDNS_MAX_UDP_PAYLOAD,
	                                    KNOT_EDNS_VERSION,
	                                    KNOT_EDNS_DEFAULT_FLAGS,
	                                    0, NULL);
	if (server->edns == NULL) {
		return KNOT_ENOMEM;
	}
=======
	server_init(server, 1);
	server->opt_rr = knot_edns_new();
	knot_edns_set_version(server->opt_rr, EDNS_VERSION);
	knot_edns_set_payload(server->opt_rr, 4096);
>>>>>>> 4e4b4487

	/* Create configuration. */
	s_config = conf_new(strdup("rc:/noconf"));
	conf()->identity = strdup("bogus.ns");
	conf()->version = strdup("0.11");

	/* Insert root zone. */
	create_root_zone(server, mm);

	return KNOT_EOK;
}<|MERGE_RESOLUTION|>--- conflicted
+++ resolved
@@ -51,8 +51,7 @@
 static inline int create_fake_server(server_t *server, mm_ctx_t *mm)
 {
 	/* Create name server. */
-<<<<<<< HEAD
-	int ret = server_init(server);
+	int ret = server_init(server, 1);
 	if (ret != KNOT_EOK) {
 		return ret;
 	}
@@ -62,14 +61,9 @@
 	                                    KNOT_EDNS_DEFAULT_FLAGS,
 	                                    0, NULL);
 	if (server->edns == NULL) {
+		server_deinit(server);
 		return KNOT_ENOMEM;
 	}
-=======
-	server_init(server, 1);
-	server->opt_rr = knot_edns_new();
-	knot_edns_set_version(server->opt_rr, EDNS_VERSION);
-	knot_edns_set_payload(server->opt_rr, 4096);
->>>>>>> 4e4b4487
 
 	/* Create configuration. */
 	s_config = conf_new(strdup("rc:/noconf"));
