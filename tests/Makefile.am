AM_CPPFLAGS = \
	-include $(top_builddir)/src/config.h \
	-I$(top_srcdir)/libtap \
	-I$(top_srcdir)/src

AM_LDFLAGS = \
	$(libcrypto_LIBS)

LDADD = \
	$(top_builddir)/libtap/libtap.a \
	$(top_builddir)/src/libknotd.la \
	$(top_builddir)/src/libknots.la

check_PROGRAMS = \
<<<<<<< HEAD
	journal			\
	slab			\
	hattrie			\
	hhash			\
	dthreads		\
	acl			\
	fdset			\
	base64			\
	base32hex		\
	descriptor		\
	server			\
	conf			\
	rrl			\
	wire			\
	dname			\
	ztree			\
	zonedb			\
	rrset			\
	pkt			\
	process_query	\
	query_module
=======
	journal				\
	slab				\
	hattrie				\
	hhash				\
	dthreads			\
	acl				\
	fdset				\
	base64				\
	base32hex			\
	descriptor			\
	server				\
	conf				\
	rrl				\
	wire				\
	dname				\
	ztree				\
	zonedb				\
	changeset			\
	dnssec_keys			\
	dnssec_nsec3			\
	dnssec_sign			\
	dnssec_zone_nsec		\
	rdata				\
	rdataset			\
	rrset				\
	node				\
	edns				\
	pkt				\
	process_query			\
	process_answer			\
	requestor			\
	query_module			\
	worker_pool			\
	worker_queue			\
	zone_events

>>>>>>> 1d5a513d

check-compile-only: $(check_PROGRAMS)

check-local: $(check_PROGRAMS)
	$(top_builddir)/libtap/runtests -s $(top_srcdir)/tests \
					-b $(top_builddir)/tests \
					-L $(top_builddir)/tests/runtests.log \
					$(check_PROGRAMS)

EXTRA_DIST = data
dist_check_SCRIPTS = resource.sh

conf_SOURCES = conf.c sample_conf.h
process_query_SOURCES = process_query.c fake_server.h
process_answer_SOURCES = process_answer.c fake_server.h
nodist_conf_SOURCES = sample_conf.c
CLEANFILES = sample_conf.c runtests.log
sample_conf.c: data/sample_conf
	$(abs_srcdir)/resource.sh $(abs_srcdir)/data/sample_conf >$@<|MERGE_RESOLUTION|>--- conflicted
+++ resolved
@@ -12,29 +12,6 @@
 	$(top_builddir)/src/libknots.la
 
 check_PROGRAMS = \
-<<<<<<< HEAD
-	journal			\
-	slab			\
-	hattrie			\
-	hhash			\
-	dthreads		\
-	acl			\
-	fdset			\
-	base64			\
-	base32hex		\
-	descriptor		\
-	server			\
-	conf			\
-	rrl			\
-	wire			\
-	dname			\
-	ztree			\
-	zonedb			\
-	rrset			\
-	pkt			\
-	process_query	\
-	query_module
-=======
 	journal				\
 	slab				\
 	hattrie				\
@@ -53,10 +30,6 @@
 	ztree				\
 	zonedb				\
 	changeset			\
-	dnssec_keys			\
-	dnssec_nsec3			\
-	dnssec_sign			\
-	dnssec_zone_nsec		\
 	rdata				\
 	rdataset			\
 	rrset				\
@@ -70,8 +43,6 @@
 	worker_pool			\
 	worker_queue			\
 	zone_events
-
->>>>>>> 1d5a513d
 
 check-compile-only: $(check_PROGRAMS)
 
