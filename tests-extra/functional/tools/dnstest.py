--- conflicted
+++ resolved
@@ -1213,13 +1213,9 @@
             src_file = params.common_data_dir + file_name
             dst_file = self.zones_dir + file_name
 
-<<<<<<< HEAD
         try:
-            shutil.copyfile(src_file, dst_file)
-=======
-            if exists is True: 
+            if exists is True:
                 shutil.copyfile(src_file, dst_file)
->>>>>>> ff8f5999
         except:
             raise Exception("Can't use zone file %s" % src_file)
 
